"""
Generic ALF I/O module.
Provides support for time-series reading and interpolation as per the specifications
For a full overview of the scope of the format, see:
https://ibllib.readthedocs.io/en/develop/04_reference.html#alf
"""

import logging
import json
from pathlib import Path

import numpy as np
import pandas as pd

from brainbox.core import Bunch
from ibllib.io import jsonable

logger_ = logging.getLogger('ibllib')


def _find_metadata(file_alf):
    """
    Loof for an existing meta-data file for an alf_file
    :param file_alf: PurePath of existing alf file
    :return: PurePath of meta-data if exists
    """
    ns, obj = file_alf.name.split('.')[:2]
    meta_data_file = list(file_alf.parent.glob(f'{ns}.{obj}*.metadata*.json'))
    if meta_data_file:
        return meta_data_file[0]


def check_dimensions(dico):
    """
    Test for consistency of dimensions as per ALF specs in a dictionary. Raises a Value Error.

    Alf broadcasting rules: only accepts consistent dimensions for a given axis
    a dimension is consistent with another if it's empty, 1, or equal to the other arrays
    dims [a, 1],  [1, b] and [a, b] are all consistent, [c, 1] is not

    :param dico: dictionary containing data
    :return: status 0 for consistent dimensions, 1 for inconsistent dimensions
    """
    excluded_attributes = ['timestamps']
    shapes = [dico[lab].shape for lab in dico if isinstance(dico[lab], np.ndarray) and
              lab.split('.')[0] not in excluded_attributes]
    # the dictionary may contain only excluded attributes, in this case return success
    if not shapes:
        return int(0)
    lmax = max([len(s) for s in shapes])
    for l in range(lmax):
        sh = np.array([s[l] if (len(s) - 1 >= l) else 1 for s in shapes])
        if not np.unique(sh[sh != 1]).size <= 1:
            return int(1)
    return int(0)


def read_ts(filename):
    """
    Load time-series from ALF format
    t, d = alf.read_ts(filename)
    """
    if not isinstance(filename, Path):
        filename = Path(filename)

    # alf format is object.attribute.extension, for example '_ibl_wheel.position.npy'
    obj, attr, ext = filename.name.split('.')

    # looking for matching object with attribute timestamps: '_ibl_wheel.timestamps.npy'
    time_file = filename.parent / '.'.join([obj, 'timestamps', ext])

    if not time_file.exists():
        logger_.error(time_file.name + ' not found !, no time-scale for' + str(filename))
        raise FileNotFoundError(time_file.name + ' not found !, no time-scale for' + str(filename))

    return np.load(time_file), np.load(filename)


def load_file_content(fil):
    """
    Returns content of files. Designed for very generic file formats:
    so far supported contents are `json`, `npy`, `csv`, `tsv`, `ssv`, `jsonable`

    :param fil: file to read
    :return:array/json/pandas dataframe depending on format
    """
    if not fil:
        return
    fil = Path(fil)
    if fil.stat().st_size == 0:
        return
    if fil.suffix == '.npy':
        return np.load(file=fil)
    if fil.suffix == '.json':
        try:
            with open(fil) as _fil:
                return json.loads(_fil.read())
        except Exception as e:
            logger_.error(e)
            return None
    if fil.suffix == '.jsonable':
        return jsonable.read(fil)
    if fil.suffix == '.tsv':
        return pd.read_csv(fil, delimiter='\t')
    if fil.suffix == '.csv':
        return pd.read_csv(fil)
    if fil.suffix == '.ssv':
        return pd.read_csv(fil, delimiter=' ')


def _ls(alfpath, object, glob='.*'):
    """
    Given a path, an object and a filter, returns all files and associated attributes
    :param alfpath: containing folder
    :param object: ALF object string
    :param glob: File filter (optional)
    :return: lists of pathlib.Path for each file and list of corresponding attributes
    """
    alfpath = Path(alfpath)
    if alfpath.is_dir():
        if object is None:
            raise ValueError('If a path is provided, the object name should be provided too')
    else:
        object = alfpath.name.split('.')[0]
        alfpath = alfpath.parent
    # look for files corresponding to the object, raise error if none found
    files_alf = list(alfpath.glob(object + glob))
    if not files_alf:
        raise FileNotFoundError('No object ' + str(object) + ' found in ' + str(alfpath))
    # in this case get the attributes and parts for each
    attributes = ['.'.join(f.name.split('.')[1:-1]) for f in files_alf]
    return files_alf, attributes


def exists(alfpath, object, attributes=None, glob='.*'):
    """
    Test if ALF object and optionally specific attributes exist in the given path
    :param alfpath: str or pathlib.Path of the folder to look into
    :param object: str ALF object name
    :param attributes: list or list of strings for wanted attributes
    :param glob: (".*") glob pattern to look for files or list of parts as per ALF specifications
    :return: Bool. For multiple attributes, returns True only if all attributes are found
    """
    # prepare the glob input argument if it's a list
    if isinstance(glob, list):
        glob = '*.' + '.'.join(glob) + '*'
    # if the object is not found, return False
    try:
        _, attributes_found = _ls(alfpath, object, glob=glob)
    except FileNotFoundError:
        return False
    # if object found and no attribute provided, True
    if not attributes:
        return True
    # if attributes provided, test if all are found
    if isinstance(attributes, str):
        attributes = [attributes]
    return set(attributes).issubset(set(attributes_found))


def load_object(alfpath, object=None, glob='.*', short_keys=False):
    """
    Reads all files (ie. attributes) sharing the same object.
    For example, if the file provided to the function is `spikes.times`, the function will
    load `spikes.time`, `spikes.clusters`, `spikes.depths`, `spike.amps` in a dictionary
    whose keys will be `time`, `clusters`, `depths`, `amps`
    Full Reference here: https://github.com/cortex-lab/ALF
    Simplified example: _namespace_object.attribute.part1.part2.extension

    :param alfpath: any alf file pertaining to the object OR directory containing files
    :param object: if a directory is provided, need to specify the name of object to load
    :param glob: a file filter string like one used in glob: "*.amps.*" for example
    :param short_keys: by default, the output dictionary keys will be compounds of attributes and
     any eventual parts separated by a dot. Use True to shorten the keys to the bare attribute.
    :return: a dictionary of all attributes pertaining to the object

    example: spikes = ibllib.io.alf.load_object('/path/to/my/alffolder/', 'spikes')
    """
    # prepare the glob input argument if it's a list
    if isinstance(glob, list):
        glob = '*.' + '.'.join(glob) + '*'
    files_alf, attributes = _ls(alfpath, object, glob=glob)
    OUT = Bunch({})
    # load content for each file
    for fil, att in zip(files_alf, attributes):
        # if there is a corresponding metadata file, read it:
        meta_data_file = _find_metadata(fil)
        # if this is the actual meta-data file, skip and it will be read later
        if meta_data_file == fil:
            continue
        OUT[att] = load_file_content(fil)
        if meta_data_file:
            meta = load_file_content(meta_data_file)
            # the columns keyword splits array along the last dimension
            if 'columns' in meta.keys():
                OUT.update({v: OUT[att][::, k] for k, v in enumerate(meta['columns'])})
                OUT.pop(att)
                meta.pop('columns')
            # if there is other stuff in the dictionary, save it, otherwise disregard
            if meta:
                OUT[att + 'metadata'] = meta
    status = check_dimensions(OUT)
    if status != 0:
<<<<<<< HEAD
        logger_.warning('Inconsistent dimensions for object:' + object +
                        str([(k, v.shape) for k, v in OUT.items()]))
    if short_keys:
        for k in OUT:
=======
        logger_.warning('Inconsistent dimensions for object:' + object + '\n' +
                        '\n'.join([f'{v.shape},    {k}' for k, v in OUT.items()]))
    if short_keys:
        keys = [k for k in OUT]
        for k in keys:
>>>>>>> 8b8b468e
            if k != k.split('.')[0]:
                OUT[k.split('.')[0]] = OUT.pop(k)
    return OUT


def save_object_npy(alfpath, dico, object, parts=''):
    """
    Saves a dictionary in alf format using object as object name and dictionary keys as attribute
    names. Dimensions have to be consistent.
    Reference here: https://github.com/cortex-lab/ALF
    Simplified example: _namespace_object.attribute.part1.part2.extension

    :param alfpath: path of the folder to save data to
    :param dico: dictionary to save to npy
    :param object: name of the object to save
    :param parts: extra parts to the ALF name
    :return: List of written files

    example: ibllib.io.alf.save_object_npy('/path/to/my/alffolder/', spikes, 'spikes')
    """
    alfpath = Path(alfpath)
    status = check_dimensions(dico)
    if isinstance(parts, list):
        parts = '.' + '.'.join(parts)
    elif parts:
        parts = '.' + parts
    if status != 0:
        raise ValueError('Dimensions are not consistent to save all arrays in ALF format: ' +
                         str([(k, v.shape) for k, v in dico.items()]))
    out_files = []
    for k, v in dico.items():
        out_file = alfpath / (object + '.' + k + parts + '.npy')
        np.save(out_file, v)
        out_files.append(out_file)
    return out_files


def save_metadata(file_alf, dico):
    """
    Writes a meta data file matching a current alf file object.
    For example given an alf file
    `clusters.ccf_location.ssv` this will write a dictionary in json format in
    `clusters.ccf_location.metadata.json`
    Reserved keywords:
     - **columns**: column names for binary tables.
     - **row**: row names for binary tables.
     - **unit**

    :param file_alf: full path to the alf object
    :param dico: dictionary containing meta-data.
    :return: None
    """
    file_meta_data = file_alf.parent / (file_alf.stem + '.metadata.json')
    with open(file_meta_data, 'w+') as fid:
        fid.write(json.dumps(dico, indent=1))<|MERGE_RESOLUTION|>--- conflicted
+++ resolved
@@ -201,18 +201,11 @@
                 OUT[att + 'metadata'] = meta
     status = check_dimensions(OUT)
     if status != 0:
-<<<<<<< HEAD
-        logger_.warning('Inconsistent dimensions for object:' + object +
-                        str([(k, v.shape) for k, v in OUT.items()]))
-    if short_keys:
-        for k in OUT:
-=======
         logger_.warning('Inconsistent dimensions for object:' + object + '\n' +
                         '\n'.join([f'{v.shape},    {k}' for k, v in OUT.items()]))
     if short_keys:
         keys = [k for k in OUT]
         for k in keys:
->>>>>>> 8b8b468e
             if k != k.split('.')[0]:
                 OUT[k.split('.')[0]] = OUT.pop(k)
     return OUT

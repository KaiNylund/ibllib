import unittest
from unittest import mock
from uuid import UUID
import requests
from pathlib import Path
import tempfile
import shutil
import datetime

import numpy as np
import pandas as pd

import ibllib.io.hashfile as hashfile
from ibllib.exceptions import ALFObjectNotFound
from alf.io import remove_uuid_file
<<<<<<< HEAD
from oneibl.one import ONE, _validate_date_range
=======
import oneibl.params as params
from oneibl.one import ONE
>>>>>>> 3d93c351


one = ONE(base_url='https://test.alyx.internationalbrainlab.org',
          username='test_user',
          password='TapetesBloc18')


class TestOneSetup(unittest.TestCase):

    def setUp(self) -> None:
        self.pars_file = Path.home().joinpath('.fake_pars', '.oneibl')

    def tearDown(self) -> None:
        self.pars_file.unlink(missing_ok=True)
        self.pars_file.parent.rmdir()

    def test_setup_silent(self):
        # Mock getfile function to return a path to non-existent file instead of usual one pars
        with mock.patch('oneibl.params.iopar.getfile') as mock_getfile:
            mock_getfile.return_value = str(self.pars_file)
            one = ONE(offline=True, silent=True)
        self.assertCountEqual(one._par.as_dict(), params.default().as_dict())
        self.assertTrue(self.pars_file.exists())

    def test_setup(self):
        params.input = lambda prompt: 'mock_input'
        params.getpass = lambda prompt: 'mock_pwd'
        params.print = lambda text: 'mock_print'
        # Mock getfile function to return a path to non-existent file instead of usual one pars
        with mock.patch('oneibl.params.iopar.getfile') as mock_getfile:
            mock_getfile.return_value = str(self.pars_file)
            one = ONE(offline=True, silent=False)
        self.assertEqual(one._par.ALYX_PWD, 'mock_pwd')
        self.assertTrue(self.pars_file.exists())


class TestSearch(unittest.TestCase):

    def test_search_simple(self):
        # Test users
        usr = ['olivier', 'nbonacchi']
        sl, sd = one.search(users=usr, details=True)
        self.assertTrue(isinstance(sl, list) and isinstance(sd, list))
        self.assertTrue(all([set(usr).issubset(set(u)) for u in [s['users'] for s in sd]]))
        # when the user is a string instead of a list
        sl1, sd1 = one.search(users=['olivier'], details=True)
        sl2, sd2 = one.search(users='olivier', details=True)
        self.assertTrue(sl1 == sl2 and sd1 == sd2)
        ses = one.search(users='olivier', number=6)
        self.assertTrue(not ses)
        # test for the dataset type
        dtyp = ['spikes.times', 'titi.tata']
        sl, sd = one.search(dataset_types=dtyp, details=True)
        self.assertTrue(len(sl) == 0)
        dtyp = ['channels.site']
        sl, sd = one.search(dataset_types=dtyp, details=True)
        self.assertTrue(len(sl) == 2)
        dtyp = ['spikes.times', 'channels.site']
        sl, sd = one.search(dataset_types=dtyp, details=True)
        self.assertTrue(len(sl) >= 1)
        # test empty return for non-existent user
        self.assertTrue(len(one.search(users='asdfa')) == 0)
        # test search with the lab keyword
        self.assertTrue(len(one.search(lab='zadorlab')) == 1)


class TestList(unittest.TestCase):

    def setUp(self):
        # Init connection to the database
        eids = ['cf264653-2deb-44cb-aa84-89b82507028a', '4e0b3320-47b7-416e-b842-c34dc9004cf8']
        self.eid = eids[0]
        self.eid2 = eids[1]

    def test_list(self):
        # tests with a single input and a list input.
        # One of the datasets has its exists flag set to False; it should be excluded from the list
        eid = self.eid
        dt = one.list(eid)  # returns dataset-type
        self.assertTrue(isinstance(dt, list))
        self.assertFalse(any(str(x) == 'channels.rawRow.npy' for x in dt))
        self.assertEqual(28, len(dt))

        dt = one.list(eid, details=True)  # returns dict of dataset-types
        self.assertTrue(isinstance(dt[0], dict))


class TestLoad(unittest.TestCase):

    def setUp(self):
        # Init connection to the database
        eids = ['cf264653-2deb-44cb-aa84-89b82507028a', '4e0b3320-47b7-416e-b842-c34dc9004cf8']
        self.eid = eids[0]
        self.eid2 = eids[1]

    def test_load_multiple_sessions(self):
        # init stuff to run from cli
        eids = [self.eid, self.eid2]

        # 2 sessions, data exists on both, dclass output
        out = one.load(eids, dataset_types='channels.site', dclass_output=True)
        self.assertTrue(len(out.data) == 2)
        self.assertTrue(all([len(o) == 748 for o in out.data]))
        # same with a list output
        out = one.load(eids, dataset_types='channels.site')
        # we have 2 sessions, thus 2 elements in the list and they're all 748 elements arrays
        self.assertTrue(len(out) == 2)
        self.assertTrue(all([len(o) == 748 for o in out]))

        # here the dataset type only exists for the first session
        out = one.load(eids, dataset_types='licks.times')
        self.assertTrue(len(out) == 2)
        self.assertTrue(len(out[0]) == 5126 and out[1] is None)
        # test the order of output
        out = one.load([eids[-1], eids[0]], dataset_types='licks.times')
        self.assertTrue(len(out) == 2)
        self.assertTrue(len(out[1]) == 5126 and out[0] is None)
        # same with dataclass output
        out = one.load(eids, dataset_types='licks.times', dclass_output=True)
        self.assertTrue(len(out.data) == 2)
        self.assertTrue(len(out.data[0]) == 5126 and out.data[1] is None)
        # now with reversed order and dataclass output
        out = one.load([eids[-1], eids[0]], dataset_types='licks.times', dclass_output=True)
        self.assertTrue(len(out.data) == 2)
        self.assertTrue(len(out.data[1]) == 5126 and out.data[0] is None)

    def test_load_uuid(self):
        dataset_types = ['eye.blink']
        eid = ('https://test.alyx.internationalbrainlab.org/'
               'sessions/' + self.eid)
        filename = one.load(eid, dataset_types=dataset_types, download_only=True, keep_uuid=True)
        uuid_fn = filename[0]
        filename = one.load(eid, dataset_types=dataset_types, download_only=True)
        self.assertTrue(filename[0] == remove_uuid_file(uuid_fn))
        self.assertFalse(Path(uuid_fn).exists())
        one.load(eid, dataset_types=dataset_types, download_only=True, keep_uuid=True)
        self.assertTrue(Path(uuid_fn).exists())

    def test_load(self):
        # Test with 3 actual datasets predefined
        dataset_types = ['clusters.channels', 'clusters._phy_annotation', 'clusters.probes']
        eid = ('https://test.alyx.internationalbrainlab.org/'
               'sessions/' + self.eid)
        t, cr, cl = one.load(eid, dataset_types=dataset_types)
        d = one.load(eid, dataset_types=dataset_types, dclass_output=True)
        ind = int(np.where(np.array(d.dataset_type) == 'clusters.channels')[0])
        self.assertTrue(np.all(d.data[ind] == t))
        # Now load with another dset in between that doesn't exist
        t_, cr_, cl_ = one.load(eid, dataset_types=['clusters.channels', 'turlu',
                                                    'clusters.probes'])
        self.assertTrue(np.all(t == t_))
        self.assertTrue(np.all(cl == cl_))
        self.assertTrue(cr_ is None)
        # Now try in offline mode where the file already exists
        t_ = one.load(eid, dataset_types=['clusters.channels'])
        self.assertTrue(np.all(t == t_))

    def test_load_empty(self):
        # Test with a session that doesn't have any dataset on the Flat Iron
        eid = self.eid
        dataset_types = ['wheel.velocity', 'passiveTrials.included']
        a, b = one.load(eid, dataset_types=dataset_types)
        self.assertTrue(a is None and b is None)

    def test_load_from_uuid(self):
        # Test the query with only the UUID string and not the full URL (no data here)
        eid = self.eid
        dataset_types = ['wheel.velocity', 'wheel.timestamps']
        aa = one.load(eid, dataset_types=dataset_types)
        self.assertTrue(len(aa) == 2)

    def test_load_all_data_available(self):
        # Test without a dataset list should download everything and output a dictionary
        eid = self.eid2
        a = one.load(eid, dataset_types='__all__')
        self.assertTrue(len(a.data) >= 5)

    def test_load_fileformats(self):
        # npy already works for other tests around, tsv and csv implemented so far
        eid = self.eid
        one.load(eid, dataset_types=['probes.description'])

    def test_session_does_not_exist(self):
        eid = 'aaaaaaaa-bbbb-cccc-dddd-eeeeeeeeeeee'
        self.assertRaises(requests.HTTPError, one.load, eid)

    def test_download_hash(self):
        eid = self.eid
        # get the original file from the server
        file = one.load(eid, dataset_types=['channels.localCoordinates'], download_only=True,
                        clobber=True)[0]
        fsize = file.stat().st_size
        hash = hashfile.md5(file)
        data_server = np.load(file)
        # overwrite the local file
        np.save(file, np.zeros([25, 0]))
        # here we patch the dataset with the server filesize and hash
        dset = one.alyx.rest('datasets', 'list',
                             dataset_type='channels.localCoordinates', session=eid)
        one.alyx.rest('datasets', 'partial_update', id=dset[0]['url'][-36:],
                      data={'file_size': fsize, 'hash': hash})
        data = one.load(eid, dataset_types=['channels.localCoordinates'])[0]
        self.assertTrue(data.shape == data_server.shape)
        # Verify new hash / filesizes added to cache table
        rec, = one._make_dataclass_offline(eid, dataset_types='channels.localCoordinates')
        self.assertEqual(rec.file_size, fsize)
        self.assertEqual(rec.hash, hash)
        # here we patch a dataset and make sure it overwrites if the checksum is different
        np.save(file, data_server * 2)
        data = one.load(eid, dataset_types=['channels.localCoordinates'])[0]
        self.assertTrue(data.shape == data_server.shape)
        self.assertTrue(np.all(np.equal(data, data_server)))
        # here we corrupt the md5 hash on the database, the file will get downloaded again,
        # but on checking the file one.load should have labeled the json field for database
        # maintenance
        one.alyx.rest('datasets', 'partial_update', id=dset[0]['url'][-36:],
                      data={'file_size': fsize, 'hash': "5d1d13589934440a9947c2477b2e61ea"})
        one.load(eid, dataset_types=['channels.localCoordinates'])[0]
        fr = one.alyx.rest('files', 'list', django=f"dataset,{dset[0]['url'][-36:]},"
                                                   f"data_repository__globus_is_personal,False")
        self.assertTrue(fr[0]['json'] == {'mismatch_hash': True})

    def test_load_object(self):
        # Test download_only flag
        files = one.load_object(self.eid, 'channels', collection=None, download_only=True)
        self.assertTrue(len(files) == 4)
        self.assertIsInstance(files[0], Path)

        # Test loading
        obj = one.load_object(self.eid, 'channels', collection=None)
        # One of the datasets has its exists flag set to False; it should be excluded from the list
        expected = ['brainLocation', 'probe', 'site', 'sitePositions']  # 'rawRow' missing
        self.assertCountEqual(obj.keys(), expected)

        with self.assertRaises(ALFObjectNotFound):
            one.load_object(self.eid, 'channels', collection='alf')

        with self.assertRaises(ValueError):
            one.load_object('fake', 'channels', collection='alf')


class TestMisc(unittest.TestCase):

    def test_validate_date_range(self):
        # Test various input types
        val = (
            '2020-01-01',
            datetime.date(2020, 1, 1),
            pd.Timestamp(2020, 1, 1),
            np.datetime64('2020-01-01'),
            ['2020-01-01', '2020-01-02'],
            np.array(['2020-01-01', '2020-01-02'], dtype='datetime64[D]')
        )
        expval = (pd.Timestamp(2020, 1, 1), pd.Timestamp(2020, 1, 2))
        for v in val:
            self.assertEqual(_validate_date_range(v), expval)

        # Test handling of null values
        verifiable = _validate_date_range(['2020-01-01'])
        far_date = verifiable[-1].year - pd.Timestamp.now().year > 100  # years in future
        self.assertTrue(len(verifiable) == 2 and far_date)
        verifiable = _validate_date_range(['2020-01-01', None])
        far_date = verifiable[-1].year - pd.Timestamp.now().year > 100  # years in future
        self.assertTrue(len(verifiable) == 2 and far_date)

        verifiable = _validate_date_range([None, '2020-01-01'])
        far_date = pd.Timestamp.now().year - verifiable[0].year > 100  # years ago
        self.assertTrue(len(verifiable) == 2 and far_date)

        # Test size checks
        with self.assertRaises(ValueError):
            _validate_date_range(['2020-01-01'] * 3)
        with self.assertRaises(ValueError):
            _validate_date_range([])

    def test_to_eid(self):
        eid = 'cf264653-2deb-44cb-aa84-89b82507028a'
        url = 'https://test.alyx.internationalbrainlab.org/sessions/' + eid
        uuid = UUID(eid)
        # ref = eid2ref(eid, one=one)
        # ref_str = eid2ref(eid, one=one, as_dict=False)
        path = one.path_from_eid(eid)

        for id in (eid, url, uuid, path):
            self.assertEqual(one.to_eid(id), eid)

        # Test list
        self.assertEqual(one.to_eid([id, url]), [eid, eid])

        with self.assertRaises(ValueError):
            one.to_eid('e73hj')
            one.to_eid({'subject': 'flowers'})

    def test_path_to_url(self):
        eid = 'cf264653-2deb-44cb-aa84-89b82507028a'
        session_path = one.path_from_eid(eid)
        # Test URL is returned
        filepath = session_path.joinpath('alf', '_ibl_wheel.position.npy')
        url = one.url_from_path(filepath)
        expected = ('mainenlab/Subjects/clns0730/2018-08-24/1/'
                    '_ibl_wheel.position.a0155492-ee9d-4584-ba4e-7c86f9b12d3a.npy')
        self.assertIn(expected, url)
        # Test errors raised
        with self.assertRaises(ALFObjectNotFound):
            one.url_from_path(
                session_path.joinpath('raw_video_data', '_iblrig_leftCamera.raw.mp4'))

    def test_datasets_from_type(self):
        eid = 'cf264653-2deb-44cb-aa84-89b82507028a'
        dsets = one.datasets_from_type(eid, 'eye.blink')
        self.assertCountEqual(dsets, ['eye.blink.npy'])
        dsets, = one.datasets_from_type(eid, 'eye.blink', full=True)
        self.assertIsInstance(dsets, dict)


class TestOneOffline(unittest.TestCase):

    def setUp(self) -> None:
        # init: create a temp directory and copy the fixtures
        init_cache_file = Path(__file__).parent.joinpath('fixtures', '.one_cache.parquet')

        # Create a temporary directory
        self.test_dir = tempfile.TemporaryDirectory()

        cache_dir = Path(self.test_dir.name)
        shutil.copyfile(init_cache_file, cache_dir.joinpath(init_cache_file.name))

        # test the constructor
        self.one = ONE(offline=True)
        self.assertTrue(self.one._cache.shape[1] == 14)

        self.eid = 'cf264653-2deb-44cb-aa84-89b82507028a'

    def test_one_offline(self) -> None:
        # test the load with download false so it returns only file paths
        one.list(self.eid)
        dtypes = ['_spikeglx_sync.channels',
                  '_spikeglx_sync.polarities',
                  '_spikeglx_sync.times',
                  '_iblrig_taskData.raw',
                  '_iblrig_taskSettings.raw',
                  'ephysData.raw.meta',
                  'camera.times',
                  'ephysData.raw.wiring']
        one.load(self.eid, dataset_types=dtypes, dclass_output=False,
                 download_only=True, offline=False)

    def test_path_eid(self):
        """Test `path_from_eid` and `eid_from_path` methods"""
        eid = 'cf264653-2deb-44cb-aa84-89b82507028a'
        # path from eid
        session_path = self.one.path_from_eid(eid)
        self.assertEqual(session_path.parts[-3:], ('clns0730', '2018-08-24', '002'))
        # eid from path
        self.assertEqual(eid, one.eid_from_path(session_path))

    def tearDown(self) -> None:
        self.test_dir.cleanup()


if __name__ == '__main__':
    unittest.main(exit=False, verbosity=2)<|MERGE_RESOLUTION|>--- conflicted
+++ resolved
@@ -13,12 +13,8 @@
 import ibllib.io.hashfile as hashfile
 from ibllib.exceptions import ALFObjectNotFound
 from alf.io import remove_uuid_file
-<<<<<<< HEAD
+import oneibl.params as params
 from oneibl.one import ONE, _validate_date_range
-=======
-import oneibl.params as params
-from oneibl.one import ONE
->>>>>>> 3d93c351
 
 
 one = ONE(base_url='https://test.alyx.internationalbrainlab.org',

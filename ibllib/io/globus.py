--- conflicted
+++ resolved
@@ -1,10 +1,6 @@
 import re
-<<<<<<< HEAD
-from sys import platform
-=======
 import sys
 import os
->>>>>>> 43119678
 from pathlib import Path
 
 import globus_sdk as globus
@@ -35,11 +31,7 @@
     path = str(path)
     if (
         re.match(r'/[A-Z]($|/)', path)
-<<<<<<< HEAD
-        if platform in ('win32', 'cygwin')
-=======
         if sys.platform in ('win32', 'cygwin')
->>>>>>> 43119678
         else Path(path).is_absolute()
     ):
         return path

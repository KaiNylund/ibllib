<<<<<<< HEAD
import logging
from abc import abstractmethod
from pathlib import Path

import numpy as np

from oneibl.one import ONE
from alf.io import is_session_path, is_uuid_string


# Map for comparing QC outcomes
CRITERIA = {'CRITICAL': 4,
            'FAIL': 3,
            'WARNING': 2,
            'PASS': 1,
            'NOT_SET': 0
            }


class QC:
    """A base class for data quality control"""
    def __init__(self, endpoint_id, one=None, log=None, endpoint='sessions'):
        """
        :param endpoint_id: Eid for endpoint. If using sessions can also be a session path
        :param log: A logging.Logger instance, if None the 'ibllib' logger is used
        :param one: An ONE instance for fetching and setting the QC on Alyx
        :param endpoint: The enpoint name to apply qc to. Default is 'sessions'
        """
        self.one = one or ONE()
        self.log = log or logging.getLogger('ibllib')
        if endpoint == 'sessions':
            self.endpoint = endpoint
            self._set_eid_or_path(endpoint_id)
            self.json = False
        else:
            self.endpoint = endpoint
            self._confirm_endpoint_id(endpoint_id)
            self.json = True

        self.outcome = "NOT_SET"

    @abstractmethod
    def run(self):
        """Run the QC tests and return the outcome
        :return: One of "CRITICAL", "FAIL", "WARNING" or "PASS"
        """
        pass

    @abstractmethod
    def load_data(self):
        """Load the data required to compute the QC
        Subclasses may implement this for loading raw data
        """
        pass

    def _set_eid_or_path(self, session_path_or_eid):
        """Parse a given eID or session path
        If a session UUID is given, resolves and stores the local path and vice versa
        :param session_path_or_eid:
        :return:
        """
        if is_uuid_string(str(session_path_or_eid)):
            self.eid = session_path_or_eid
            # Try to set session_path if data is found locally
            self.session_path = self.one.path_from_eid(self.eid)
        elif is_session_path(session_path_or_eid):
            self.session_path = Path(session_path_or_eid)
            self.eid = self.one.eid_from_path(self.session_path)
            if not self.eid:
                self.log.warning('Failed to determine eID from session path')
        else:
            self.log.error('Cannot run QC: an experiment uuid or session path is required')
            raise ValueError("'session' must be a valid session path or uuid")

    def _confirm_endpoint_id(self, endpoint_id):
        # Have as read for now since 'list' isn't working
        target_obj = self.one.alyx.rest(self.endpoint, 'read', id=endpoint_id) or None
        if target_obj:
            self.eid = endpoint_id
            json_field = target_obj.get('json')
            if not json_field:
                self.one.alyx.json_field_update(endpoint=self.endpoint, uuid=self.eid,
                                                field_name='json', data={'qc': 'NOT_SET',
                                                                         'extended_qc': {}})
            elif not json_field.get('qc', None):
                self.one.alyx.json_field_update(endpoint=self.endpoint, uuid=self.eid,
                                                field_name='json', data={'qc': 'NOT_SET',
                                                                         'extended_qc': {}})
        else:
            self.log.error('Cannot run QC: endpoint id is not recognised')
            raise ValueError("'endpoint_id' must be a valid uuid")

    def update(self, outcome, namespace='experimenter', override=False):
        """Update the qc field in Alyx
        Updates the 'qc' field in Alyx if the new QC outcome is worse than the current value.
        :param outcome: A string; one of "CRITICAL", "FAIL", "WARNING", "PASS" or "NOT_SET"
        :param namespace: The extended QC key specifying the type of QC associated with the outcome
        :param override: If True the QC field is updated even if new value is better than previous
        :return: The current QC outcome str on Alyx

        Example:
            qc = QC('path/to/session')
            qc.update('PASS')  # Update current QC field to 'PASS' if not set
        """
        outcome = outcome.upper()  # Ensure outcome is uppercase
        if outcome not in CRITERIA:
            raise ValueError('Invalid outcome; must be one of ' + ', '.join(CRITERIA.keys()))
        assert self.eid, 'Unable to update Alyx; eID not set'
        if namespace:  # Record in extended qc
            self.update_extended_qc({namespace: outcome})
        current_status = self.one.alyx.rest(self.endpoint, 'read', id=self.eid)['json']['qc'] \
            if self.json else self.one.alyx.rest(self.endpoint, 'read', id=self.eid)['qc']

        if CRITERIA[current_status] < CRITERIA[outcome] or override:
            r = self.one.alyx.json_field_update(endpoint=self.endpoint, uuid=self.eid,
                                                field_name='json', data={'qc': outcome}) \
                if self.json else self.one.alyx.rest(self.endpoint, 'partial_update', id=self.eid,
                                                     data={'qc': outcome})

            current_status = r['qc'].upper()
            assert current_status == outcome, 'Failed to update session QC'
            self.log.info(f'QC field successfully updated to {outcome} for {self.endpoint[:-1]} '
                          f'{self.eid}')
        self.outcome = current_status
        return self.outcome

    def update_extended_qc(self, data):
        """Update the extended_qc field in Alyx
        Subclasses should choin a call to this.
        :param data: a dict of qc tests and their outcomes, typically a value between 0. and 1.
        :return: the updated extended_qc field
        """
        assert self.eid, 'Unable to update Alyx; eID not set'

        # Ensure None instead of NaNs
        for k, v in data.items():
            if (v is not None and not isinstance(v, str)) and np.isnan(v):
                data[k] = None

        if self.json:
            extended_qc = (self.one.alyx.rest(self.endpoint, 'read', id=self.eid)['json']
                           ['extended_qc']) or {}
            extended_qc.update(data)
            extended_qc_dict = {'extended_qc': extended_qc}
            out = self.one.alyx.json_field_update(
                endpoint=self.endpoint, uuid=self.eid, field_name='json', data=extended_qc_dict)
        else:
            extended_qc = self.one.alyx.rest(self.endpoint, 'read', id=self.eid)['extended_qc']
            extended_qc.update(data)
            out = self.one.alyx.json_field_update(
                endpoint=self.endpoint, uuid=self.eid, field_name='extended_qc',
                data=extended_qc)

        self.log.info(f'Extended QC field successfully updated for {self.endpoint[:-1]} '
                      f'{self.eid}')
        return out
=======
import logging
from abc import abstractmethod
from pathlib import Path

import numpy as np

from oneibl.one import ONE
from alf.io import is_session_path, is_uuid_string


# Map for comparing QC outcomes
CRITERIA = {'CRITICAL': 4,
            'FAIL': 3,
            'WARNING': 2,
            'PASS': 1,
            'NOT_SET': 0
            }


class QC:
    """A base class for data quality control"""
    def __init__(self, session, **kwargs):
        """
        :param session: A session eid or path
        :param log: A logging.Logger instance, if None the 'ibllib' logger is used
        :param one: An ONE instance for fetching and setting the QC on Alyx
        """
        # don't want to instantiate ONE in the default parameters so using kwargs
        self.one = kwargs.get('one') or ONE()
        self.log = kwargs.get('log') or logging.getLogger('ibllib')
        self._set_eid_or_path(session)
        self.outcome = "NOT_SET"

    @abstractmethod
    def run(self):
        """Run the QC tests and return the outcome
        :return: One of "CRITICAL", "FAIL", "WARNING" or "PASS"
        """
        pass

    @abstractmethod
    def load_data(self):
        """Load the data required to compute the QC
        Subclasses may implement this for loading raw data
        """
        pass

    def _set_eid_or_path(self, session_path_or_eid):
        """Parse a given eID or session path
        If a session UUID is given, resolves and stores the local path and vice versa
        :param session_path_or_eid: A session eid or path
        :return:
        """
        self.eid = None
        if is_uuid_string(str(session_path_or_eid)):
            self.eid = session_path_or_eid
            # Try to set session_path if data is found locally
            self.session_path = self.one.path_from_eid(self.eid)
        elif is_session_path(session_path_or_eid):
            self.session_path = Path(session_path_or_eid)
            if self.one is not None:
                self.eid = self.one.eid_from_path(self.session_path)
                if not self.eid:
                    self.log.warning('Failed to determine eID from session path')
        else:
            self.log.error('Cannot run QC: an experiment uuid or session path is required')
            raise ValueError("'session' must be a valid session path or uuid")

    def update(self, outcome, namespace='experimenter', override=False):
        """Update the qc field in Alyx
        Updates the 'qc' field in Alyx if the new QC outcome is worse than the current value.
        :param outcome: A string; one of "CRITICAL", "FAIL", "WARNING", "PASS" or "NOT_SET"
        :param namespace: The extended QC key specifying the type of QC associated with the outcome
        :param override: If True the QC field is updated even if new value is better than previous
        :return: The current QC outcome str on Alyx

        Example:
            qc = QC('path/to/session')
            qc.update('PASS')  # Update current QC field to 'PASS' if not set
        """
        outcome = outcome.upper()  # Ensure outcome is uppercase
        if outcome not in CRITERIA:
            raise ValueError('Invalid outcome; must be one of ' + ', '.join(CRITERIA.keys()))
        assert self.eid, 'Unable to update Alyx; eID not set'
        if namespace:  # Record in extended qc
            self.update_extended_qc({namespace: outcome})
        current_status = self.one.alyx.rest('sessions', 'read', id=self.eid)['qc']
        if CRITERIA[current_status] < CRITERIA[outcome] or override:
            r = self.one.alyx.rest('sessions', 'partial_update', id=self.eid, data={'qc': outcome})
            current_status = r['qc'].upper()
            assert current_status == outcome, 'Failed to update session QC'
            self.log.info(f'QC field successfully updated to {outcome} for session {self.eid}')
        self.outcome = current_status
        return self.outcome

    def update_extended_qc(self, data):
        """Update the extended_qc field in Alyx
        Subclasses should choin a call to this.
        :param data: a dict of qc tests and their outcomes, typically a value between 0. and 1.
        :return: the updated extended_qc field
        """
        assert self.eid, 'Unable to update Alyx; eID not set'

        # Ensure None instead of NaNs
        for k, v in data.items():
            if (v is not None and not isinstance(v, str)) and np.isnan(v):
                data[k] = None

        extended_qc = self.one.alyx.rest('sessions', 'read', id=self.eid)['extended_qc'] or {}
        extended_qc.update(data)
        out = self.one.alyx.json_field_update(
            endpoint='sessions', uuid=self.eid, field_name='extended_qc', data=extended_qc)
        self.log.info(f'Extended QC field successfully updated for session {self.eid}')
        return out
>>>>>>> f97ec6b9
<|MERGE_RESOLUTION|>--- conflicted
+++ resolved
@@ -1,4 +1,3 @@
-<<<<<<< HEAD
 import logging
 from abc import abstractmethod
 from pathlib import Path
@@ -57,18 +56,20 @@
     def _set_eid_or_path(self, session_path_or_eid):
         """Parse a given eID or session path
         If a session UUID is given, resolves and stores the local path and vice versa
-        :param session_path_or_eid:
+        :param session_path_or_eid: A session eid or path
         :return:
         """
+        self.eid = None
         if is_uuid_string(str(session_path_or_eid)):
             self.eid = session_path_or_eid
             # Try to set session_path if data is found locally
             self.session_path = self.one.path_from_eid(self.eid)
         elif is_session_path(session_path_or_eid):
             self.session_path = Path(session_path_or_eid)
-            self.eid = self.one.eid_from_path(self.session_path)
-            if not self.eid:
-                self.log.warning('Failed to determine eID from session path')
+            if self.one is not None:
+                self.eid = self.one.eid_from_path(self.session_path)
+                if not self.eid:
+                    self.log.warning('Failed to determine eID from session path')
         else:
             self.log.error('Cannot run QC: an experiment uuid or session path is required')
             raise ValueError("'session' must be a valid session path or uuid")
@@ -154,120 +155,4 @@
 
         self.log.info(f'Extended QC field successfully updated for {self.endpoint[:-1]} '
                       f'{self.eid}')
-        return out
-=======
-import logging
-from abc import abstractmethod
-from pathlib import Path
-
-import numpy as np
-
-from oneibl.one import ONE
-from alf.io import is_session_path, is_uuid_string
-
-
-# Map for comparing QC outcomes
-CRITERIA = {'CRITICAL': 4,
-            'FAIL': 3,
-            'WARNING': 2,
-            'PASS': 1,
-            'NOT_SET': 0
-            }
-
-
-class QC:
-    """A base class for data quality control"""
-    def __init__(self, session, **kwargs):
-        """
-        :param session: A session eid or path
-        :param log: A logging.Logger instance, if None the 'ibllib' logger is used
-        :param one: An ONE instance for fetching and setting the QC on Alyx
-        """
-        # don't want to instantiate ONE in the default parameters so using kwargs
-        self.one = kwargs.get('one') or ONE()
-        self.log = kwargs.get('log') or logging.getLogger('ibllib')
-        self._set_eid_or_path(session)
-        self.outcome = "NOT_SET"
-
-    @abstractmethod
-    def run(self):
-        """Run the QC tests and return the outcome
-        :return: One of "CRITICAL", "FAIL", "WARNING" or "PASS"
-        """
-        pass
-
-    @abstractmethod
-    def load_data(self):
-        """Load the data required to compute the QC
-        Subclasses may implement this for loading raw data
-        """
-        pass
-
-    def _set_eid_or_path(self, session_path_or_eid):
-        """Parse a given eID or session path
-        If a session UUID is given, resolves and stores the local path and vice versa
-        :param session_path_or_eid: A session eid or path
-        :return:
-        """
-        self.eid = None
-        if is_uuid_string(str(session_path_or_eid)):
-            self.eid = session_path_or_eid
-            # Try to set session_path if data is found locally
-            self.session_path = self.one.path_from_eid(self.eid)
-        elif is_session_path(session_path_or_eid):
-            self.session_path = Path(session_path_or_eid)
-            if self.one is not None:
-                self.eid = self.one.eid_from_path(self.session_path)
-                if not self.eid:
-                    self.log.warning('Failed to determine eID from session path')
-        else:
-            self.log.error('Cannot run QC: an experiment uuid or session path is required')
-            raise ValueError("'session' must be a valid session path or uuid")
-
-    def update(self, outcome, namespace='experimenter', override=False):
-        """Update the qc field in Alyx
-        Updates the 'qc' field in Alyx if the new QC outcome is worse than the current value.
-        :param outcome: A string; one of "CRITICAL", "FAIL", "WARNING", "PASS" or "NOT_SET"
-        :param namespace: The extended QC key specifying the type of QC associated with the outcome
-        :param override: If True the QC field is updated even if new value is better than previous
-        :return: The current QC outcome str on Alyx
-
-        Example:
-            qc = QC('path/to/session')
-            qc.update('PASS')  # Update current QC field to 'PASS' if not set
-        """
-        outcome = outcome.upper()  # Ensure outcome is uppercase
-        if outcome not in CRITERIA:
-            raise ValueError('Invalid outcome; must be one of ' + ', '.join(CRITERIA.keys()))
-        assert self.eid, 'Unable to update Alyx; eID not set'
-        if namespace:  # Record in extended qc
-            self.update_extended_qc({namespace: outcome})
-        current_status = self.one.alyx.rest('sessions', 'read', id=self.eid)['qc']
-        if CRITERIA[current_status] < CRITERIA[outcome] or override:
-            r = self.one.alyx.rest('sessions', 'partial_update', id=self.eid, data={'qc': outcome})
-            current_status = r['qc'].upper()
-            assert current_status == outcome, 'Failed to update session QC'
-            self.log.info(f'QC field successfully updated to {outcome} for session {self.eid}')
-        self.outcome = current_status
-        return self.outcome
-
-    def update_extended_qc(self, data):
-        """Update the extended_qc field in Alyx
-        Subclasses should choin a call to this.
-        :param data: a dict of qc tests and their outcomes, typically a value between 0. and 1.
-        :return: the updated extended_qc field
-        """
-        assert self.eid, 'Unable to update Alyx; eID not set'
-
-        # Ensure None instead of NaNs
-        for k, v in data.items():
-            if (v is not None and not isinstance(v, str)) and np.isnan(v):
-                data[k] = None
-
-        extended_qc = self.one.alyx.rest('sessions', 'read', id=self.eid)['extended_qc'] or {}
-        extended_qc.update(data)
-        out = self.one.alyx.json_field_update(
-            endpoint='sessions', uuid=self.eid, field_name='extended_qc', data=extended_qc)
-        self.log.info(f'Extended QC field successfully updated for session {self.eid}')
-        return out
->>>>>>> f97ec6b9
+        return out
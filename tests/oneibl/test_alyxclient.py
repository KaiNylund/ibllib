--- conflicted
+++ resolved
@@ -13,8 +13,6 @@
     username='test_user', password='TapetesBloc18',
     base_url='https://test.alyx.internationalbrainlab.org')
 
-<<<<<<< HEAD
-=======
 
 class TestSingletonPattern(unittest.TestCase):
     def setUp(self):
@@ -93,95 +91,9 @@
 
 
 class TestDownloadHTTP(unittest.TestCase):
->>>>>>> 9bec7b55
-
-class TestSingletonPattern(unittest.TestCase):
+
     def setUp(self):
         self.ac = ac
-<<<<<<< HEAD
-        # Get the singleton AlyxClient from webclient nodule
-        self.singleton_ac = wc.alyx_client
-
-    def test_singleton_not_instance(self):
-        self.assertTrue(self.singleton_ac._obj_id != self.ac._obj_id)
-        # Test reimport
-        import oneibl.webclient as _wc
-        self.assertTrue(_wc.alyx_client._obj_id == self.singleton_ac._obj_id)
-        # Test new test instance
-        new_ac = wc.AlyxClient(
-            username='test_user',
-            password='TapetesBloc18',
-            base_url='https://test.alyx.internationalbrainlab.org'
-        )
-        self.assertTrue(new_ac._obj_id != self.ac._obj_id)
-        self.assertTrue(new_ac._obj_id != self.singleton_ac._obj_id)
-
-
-class TestJsonFieldMethods(unittest.TestCase):
-    def setUp(self):
-        self.ac = ac
-        sessions = self.ac.rest("sessions", "list")
-        self.eid1 = sessions[0]['url'][-36:]
-        self.eid2 = sessions[-1]['url'][-36:]
-        self.endpoint = "sessions"
-        self.field_name = "extended_qc"
-        self.data_dict = {'some': 0, 'data': 1}
-        self.eid1_eqc = self.ac.rest(self.endpoint, "read", id=self.eid1)[self.field_name]
-        self.eid2_eqc = self.ac.rest(self.endpoint, "read", id=self.eid2)[self.field_name]
-
-    def _json_field_write(self):
-        written1 = self.ac.json_field_write(
-            self.endpoint, self.eid1, self.field_name, self.data_dict
-        )
-        written2 = self.ac.json_field_write(
-            self.endpoint, self.eid2, self.field_name, self.data_dict
-        )
-        self.assertTrue(written1 == written2)
-        self.assertTrue(written1 == self.data_dict)
-        self.assertTrue(len(self.ac.rest(self.endpoint, 'list', extended_qc='some__lt,0.5')) == 2)
-
-    def _json_field_update(self):
-        modified = self.ac.json_field_update(
-            self.endpoint, self.eid1, self.field_name, {'some': 0.6}
-        )
-        self.assertTrue('data' in modified)
-        self.assertTrue('some' in modified)
-        self.assertTrue(len(self.ac.rest(self.endpoint, 'list', extended_qc='some__lt,0.5')) == 1)
-
-    def _json_field_remove_key(self):
-        pre_delete = self.ac.rest(self.endpoint, 'list', extended_qc='data__gte,0.5')
-        self.assertTrue(len(pre_delete) == 2)
-        deleted = self.ac.json_field_remove_key(self.endpoint, self.eid2, self.field_name, 'data')
-        self.assertTrue('data' not in deleted)
-        post_delete = self.ac.rest(self.endpoint, 'list', extended_qc='data__gte,0.5')
-        self.assertTrue(len(post_delete) == 1)
-
-    def _json_field_delete(self):
-        deleted = self.ac.json_field_delete(self.endpoint, self.eid2, self.field_name)
-        self.assertTrue(deleted is None)
-        self.assertTrue(len(self.ac.rest(self.endpoint, 'list', extended_qc='data__gte,0.5')) == 1)
-
-    def test_json_methods(self):
-        self._json_field_write()
-        self._json_field_update()
-        self._json_field_remove_key()
-        self._json_field_delete()
-
-    def tearDown(self):
-        # Delete any dict created by this test
-        for x in self.ac.rest(self.endpoint, 'list', extended_qc='some__lt,0.5'):
-            self.ac.json_field_delete(self.endpoint, x['url'][-36:], self.field_name)
-        # Restore whatever was there in the first place
-        self.ac.json_field_write(self.endpoint, self.eid1, self.field_name, self.eid1_eqc)
-        self.ac.json_field_write(self.endpoint, self.eid2, self.field_name, self.eid2_eqc)
-
-
-class TestDownloadHTTP(unittest.TestCase):
-
-    def setUp(self):
-        self.ac = ac
-=======
->>>>>>> 9bec7b55
         self.test_data_uuid = '3ddd45be-7d24-4fc7-9dd3-a98717342af6'
 
     def test_paginated_request(self):

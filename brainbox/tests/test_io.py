--- conflicted
+++ resolved
@@ -8,13 +8,9 @@
 import numpy as np
 
 from brainbox.numerical import ismember, ismember2d, intersect2d
-<<<<<<< HEAD
-from brainbox.io.parquet import uuid2np, np2uuid, rec2col, np2str
+from brainbox.io.parquet import uuid2np, np2uuid, rec2col, np2str, str2np
 from brainbox.io import one as bbone
 from oneibl.one import ONE
-=======
-from brainbox.io.parquet import uuid2np, np2uuid, rec2col, np2str, str2np
->>>>>>> 2bcd9094
 
 
 class TestParquet(unittest.TestCase):

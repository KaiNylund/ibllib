"""
TODO Document
TODO Rename id field
TODO Add query_type
TODO Add cache download function
TODO Include exp_ref parsing
TODO Remove username, password from base constructor
TODO Add Offline property?
TODO Add ONE Light/offline setup params
TODO Add support for multiple params files
TODO Move ONE params to WebClient params file?
TODO Add sig to ONE Light uuids

Points of discussion:
    - Does remote query mean REST query (current) or re-downloading the cache?
        - Option 1: 'remote' means REST query, 'auto' means refresh cache if old, 'local' means
          use current cache, 'refresh' re-download cache
        - Option 2: 'remote' means clobber datasets, 'auto' means download missing,
          'local' means load local datasets only, 'refresh' means re-download cache then use auto
    - NB: Wildcards will behave differently between REST and pandas
    - Currently downloading cache is lazy - no cache files are downloaded until a load method is
      called
    - How to deal with load? Just remove it? Keep it in OneAlyx as legacy? How to release ONE2.0
    - Dealing with lists must be consistent.  Three options:
        - two methods each, e.g. load_dataset and load_datasets (con: a lot of overhead)
        - allow list inputs, recursive calls (con: function logic slightly more complex)
        - no list inputs; rely on list comprehensions (con: makes accessing meta data complex)
    - Suggestion to store params file in cache dir, with master params location in the usual place.
      Master params file could store map of URLs to caches + the default location.
      This would allow for multiple database cache directories and solve tests issue.
    - Do we need the cache dir to be a param for every function?
    - Need to check performance of 1. (re)setting index, 2. converting object array to 2D int array
"""
import abc
import concurrent.futures
import json
import logging
import os
import fnmatch
import re
from datetime import datetime, timedelta
from functools import wraps
<<<<<<< HEAD
from pathlib import Path, PurePosixPath
from collections.abc import Iterable
=======
from pathlib import Path, PurePath
import shutil
>>>>>>> 3d93c351
from typing import Any, Sequence, Union, Optional, List, Dict
from uuid import UUID

import requests
import tqdm
import pandas as pd
import numpy as np

import oneibl.params
import oneibl.webclient as wc
import alf.io as alfio
from alf.files import is_valid, alf_parts, COLLECTION_SPEC, FILE_SPEC, regex as alf_regex
# from ibllib.misc.exp_ref import is_exp_ref
from ibllib.exceptions import \
    ALFMultipleObjectsFound, ALFObjectNotFound, ALFMultipleCollectionsFound
from ibllib.io import hashfile, spikeglx
from ibllib.misc import pprint
from brainbox.io import parquet
from brainbox.core import Bunch
from brainbox.numerical import ismember, ismember2d, find_first_2d
from oneibl.converters import ConversionMixin

_logger = logging.getLogger('ibllib')


def Listable(t): return Union[t, Sequence[t]]  # noqa


NTHREADS = 4  # number of download threads

_ENDPOINTS = {  # keynames are possible input arguments and values are actual endpoints
    'data': 'dataset-types',
    'dataset': 'datasets',
    'datasets': 'datasets',
    'dataset-types': 'dataset-types',
    'dataset_types': 'dataset-types',
    'dataset-type': 'dataset-types',
    'dataset_type': 'dataset-types',
    'dtypes': 'dataset-types',
    'dtype': 'dataset-types',
    'users': 'users',
    'user': 'users',
    'subject': 'subjects',
    'subjects': 'subjects',
    'labs': 'labs',
    'lab': 'labs'}


def _ses2pandas(ses, dtypes=None):
    """
    :param ses: session dictionary from rest endpoint
    :param dtypes: list of dataset types
    :return:
    """
    # selection: get relevant dtypes only if there is an url associated
    rec = list(filter(lambda x: x['url'], ses['data_dataset_session_related']))
    if dtypes == ['__all__'] or dtypes == '__all__':
        dtypes = None
    if dtypes is not None:
        rec = list(filter(lambda x: x['dataset_type'] in dtypes, rec))
    include = ['id', 'hash', 'dataset_type', 'name', 'file_size', 'collection']
    uuid_fields = ['id', 'eid']
    join = {'subject': ses['subject'], 'lab': ses['lab'], 'eid': ses['url'][-36:],
            'start_time': np.datetime64(ses['start_time']), 'number': ses['number'],
            'task_protocol': ses['task_protocol']}
    col = parquet.rec2col(rec, include=include, uuid_fields=uuid_fields, join=join,
                          types={'file_size': np.double}).to_df()
    return col


def parse_id(method):
    """
    Ensures the input experiment identifier is an experiment UUID string
    :param method: An ONE method whose second arg is an experiment id
    :return: A wrapper function that parses the id to the expected string
    """

    @wraps(method)
    def wrapper(self, id, *args, **kwargs):
        id = self.to_eid(id)
        return method(self, id, *args, **kwargs)

    return wrapper


class One(ConversionMixin):

    search_terms = (
        'dataset', 'date_range', 'laboratory', 'number', 'project', 'subject', 'task_protocol'
    )

    def __init__(self, cache_dir=None, silent=None):
        # get parameters override if inputs provided
        self._par = oneibl.params.get(silent=silent)
        self._par = self._par.set('CACHE_DIR', cache_dir or self._par.CACHE_DIR)
        self._web_client = None
        self.cache_expiry = timedelta(hours=24)
        # init the cache file
        self._load_cache()

    def _load_cache(self, cache_dir=None):
        self._cache = Bunch({'expired': False})
        for table, index_key in zip(('sessions', 'datasets'), ('eid', 'dset_id')):
            cache_file = Path(cache_dir or self._par.CACHE_DIR).joinpath(table + '.pqt')
            if cache_file.exists():
                # we need to keep this part fast enough for transient objects
                cache, info = parquet.load(cache_file)
                created = datetime.fromisoformat(info['date_created'])
                self._cache['loaded'] = datetime.now()
                self._cache['expired'] |= datetime.now() - created > self.cache_expiry
                if self._cache['expired']:
                    _logger.warning(f'Cache over {self.cache_expiry} day(s) old')
            else:
                self._cache['expired'] = True
                cache = pd.DataFrame()

            # Set the appropriate index
            num_index = [f'{index_key}_{n}' for n in range(2)]
            int_eids = cache[num_index].any(axis=None)
            cache.set_index(num_index if int_eids else index_key, inplace=True)

            self._cache[table] = cache

    def refresh_cache(self, type='auto'):
        if type == 'local':
            return
        elif type == 'auto':
            # TODO load based on expired field or file mod date
            if datetime.now() - self._cache['loaded'] > self.cache_expiry:
                _logger.info('Cache expired, refreshing')
                self._load_cache()
            pass
        elif type == 'refresh':
            self._load_cache()
        else:
            raise ValueError(f'Unknown refresh type "{type}"')

    def download_datasets(self, dsets, **kwargs) -> List[Path]:
        """
        TODO Support slice, dicts and URLs?
        Download several datasets given a slice of the datasets table
        :param dsets: list of dataset dictionaries from an Alyx REST query OR list of URL strings
        :return: local file path list
        """
        out_files = []
        if hasattr(dsets, 'iterrows'):
            dsets = map(lambda _, x: x, dsets.iterrows)
        # FIXME Thread timeout?
        with concurrent.futures.ThreadPoolExecutor(max_workers=NTHREADS) as executor:
            futures = [executor.submit(self.download_dataset, dset, file_size=dset['file_size'],
                                       hash=dset['hash'], **kwargs) for dset in dsets]
            concurrent.futures.wait(futures)
            for future in futures:
                out_files.append(future.result())
        return out_files

    def download_dataset(self, dset, cache_dir=None, **kwargs) -> Path:
        """
        Download a dataset from an alyx REST dictionary
        :param dset: single dataset dictionary from an Alyx REST query OR URL string
        :param cache_dir (optional): root directory to save the data in (home/downloads by default)
        :return: local file path
        """
        pass

    def search(self, details=False, exists_only=False, **kwargs):
        """
        Applies a filter to the sessions (eid) table and returns a list of json dictionaries
         corresponding to sessions.

        For a list of search terms, use the methods

         one.search_terms

        :param dataset: list of datasets
        :type dataset: list of str

        :param date_range: list of 2 strings or list of 2 dates that define the range (inclusive)
        :type date_range: list, str, timestamp

        :param details: default False, returns also the session details as per the REST response
        :type details: bool

        :param lab: a str or list of lab names
        :type lab: list or str

        :param number: number of session to be returned; will take the first n sessions found
        :type number: list, str or int

        :param subjects: a list of subjects nickname
        :type subjects: list or str

        :param task_protocol: task protocol name (can be partial, i.e. any task protocol
                              containing that str will be found)
        :type task_protocol: list or str

        :param project: project name (can be partial, i.e. any task protocol containing
                        that str will be found)
        :type project: list or str

        :return: list of eids, if details is True, also returns a list of dictionaries,
         each entry corresponding to a matching session
        :rtype: list, list


        """
        def validate_input(inarg):
            """Ensure input is a list"""
            return [inarg] if isinstance(inarg, str) or not isinstance(inarg, Iterable) else inarg

        def autocomplete(term):
            """
            Validate search term and return complete name, e.g. autocomplete('subj') == 'subject'
            """
            full_key = (x for x in self.search_terms if x.lower().startswith(term))
            key_ = next(full_key, None)
            if not key_:
                raise ValueError(f'Invalid search term "{term}"')
            elif next(full_key, None):
                raise ValueError(f'Ambiguous search term "{term}"')
            return key_

        # Iterate over search filters, reducing the sessions table
        sessions, datasets = (self._cache['sessions'], self._cache['datasets'])
        for key, value in kwargs.items():
            key = autocomplete(key)  # Validate and get full name
            # No matches; short circuit
            if sessions.size == 0:
                break
            # String fields
            elif key in ('subject', 'task_protocol', 'laboratory', 'project'):
                query = '|'.join(validate_input(value))
                mask = sessions['lab' if key == 'laboratory' else key].str.contains(query)
                sessions = sessions[mask]
            elif key == 'date_range':
                start, end = _validate_date_range(value)
                session_date = pd.to_datetime(sessions['date'])
                sessions = sessions[(session_date >= start) & (session_date <= end)]
            elif key == 'number':
                query = validate_input(value)
                sessions = sessions[sessions[key].isin(query)]
            # Dataset check is biggest so this should be done last
            elif key == 'dataset':
                int_eids = all(len(x.index.names) == 2 for x in (sessions, datasets))
                index = ['eid_0', 'eid_1'] if int_eids else 'eid'
                query = '|'.join(validate_input(value))
                if exists_only:
                    # For each session check any dataset both contains query and exists
                    mask = \
                        (datasets
                         .groupby(index, sort=False)
                         .apply(lambda x: any(x['rel_path'].str.contains(query) & x['exists'])))
                else:
                    # For each session check any dataset contains query
                    mask = \
                        (datasets
                         .groupby(index, sort=False)['rel_path']
                         .apply(lambda x: any(x.str.contains(query)))
                         )

                # Reduce sessions table by datasets mask
                sessions = sessions[mask]

        # Return results
        sessions.reset_index(inplace=True)
        if details:
            return sessions.eid.to_list(), sessions.iloc[:, 2:].to_dict('records', Bunch)
        else:
            return sessions.eid.to_list()

    def to_eid(self,
               id: Listable(Union[str, Path, UUID, dict]) = None,
               cache_dir: Optional[Union[str, Path]] = None) -> Listable(str):
        # TODO Could add np2str here
        if isinstance(id, (list, tuple)):  # Recurse
            return [self.to_eid(i, cache_dir) for i in id]
        if isinstance(id, UUID):
            return str(id)
        # elif is_exp_ref(id):
        #     return ref2eid(id, one=self)
        elif isinstance(id, dict):
            assert {'subject', 'number', 'start_time', 'lab'}.issubset(id)
            root = Path(cache_dir or self._par.CACHE_DIR)
            id = root.joinpath(
                id['lab'],
                'Subjects', id['subject'],
                id['start_time'][:10],
                ('%03d' % id['number']))

        if alfio.is_session_path(id):
            return self.eid_from_path(id)
        elif isinstance(id, str):
            if len(id) > 36:
                id = id[-36:]
            if not alfio.is_uuid_string(id):
                raise ValueError('Invalid experiment ID')
            else:
                return id
        else:
            raise ValueError('Unrecognized experiment ID')

    def _update_filesystem(self, datasets, offline=None, update_exists=True, clobber=False):
        """
        TODO This needs changing; overlaod for downloading?
        TODO change name to check_files, check_present, present_datasets, check_local_files?
         check_filesystem?
        """
        if offline or self._web_client is None:
            files = []
            root = self._par.CACHE_DIR
            if isinstance(datasets, pd.Series):
                datasets = pd.DataFrame([datasets])
            # TODO Check hashes
            for i, rec in datasets.iterrows():
                file = Path(root, *rec[['session_path', 'rel_path']])
                files.append(file if file.exists() else None)
                if rec['exists'] != file.exists():
                    datasets.at[i, 'exists'] = not rec['exists']
                    if update_exists:
                        self._cache['datasets'].at[i, 'exists'] = rec['exists']
        else:
            # TODO deal with clobber and exitsts
            urls = [self.url_from_record(x) for _, x in datasets.iterrows()]
            files = self.download_datasets(datasets, update_exists=update_exists, clobber=clobber)
        return files

    def _index_type(self, table='sessions'):
        idx_0 = self._cache[table].index.values[0]
        if len(self._cache[table].index.names) == 2 and all(isinstance(x, int) for x in idx_0):
            return int
        elif len(self._cache[table].index.names) == 1 and isinstance(idx_0, str):
            return str
        else:
            raise IndexError

    @parse_id
    def get_details(self, eid: Union[str, Path, UUID], full: bool = False):
        int_ids = self._index_type() is int
        if int_ids:
            eid = parquet.str2np(eid).tolist()
        det = self._cache['sessions'].loc[eid]
        if full:
            to_drop = 'eid' if int_ids else ['eid_0', 'eid_1']
            det = det.drop(to_drop, axis=1)
            det = self._cache['datasets'].join(det, on=det.index.names, how='right')
        return det

    def list_datasets(self, eid=None) -> Union[np.ndarray, pd.DataFrame]:
        """
        Given one or more eids, return the datasets for those sessions.  If no eid is provided,
        a list of all unique datasets is returned
        :param eid: Experiment session identifier; may be a UUID, URL, experiment reference string
        details dict or Path
        :return: Slice of datasets table or numpy array if eid is None
        """
        if not eid:
            return self._cache['datasets']['rel_path'].unique()
        eid = self.to_eid(eid)  # Ensure we have a UUID str list
        if self._index_type() is int:
            eid_num = parquet.str2np(eid)
            index = ['eid_0', 'eid_1']
            isin, _ = ismember2d(self._cache['datasets'][index].to_numpy(), eid_num)
            datasets = self._cache['datasets'][isin]
        else:
            session_match = self._cache['datasets']['eid'].isin(eid)
            datasets = self._cache['datasets'][session_match]
        return datasets

    @parse_id
    def load_object(self,
                    eid: Union[str, Path, UUID],
                    obj: str,
                    collection: Optional[str] = 'alf',
                    query_type: str = 'auto',
                    **kwargs) -> Union[alfio.AlfBunch, List[Path]]:
        """
        Load all attributes of an ALF object from a Session ID and an object name.

        :param eid: Experiment session identifier; may be a UUID, URL, experiment reference string
        details dict or Path
        :param obj: The ALF object to load.  Supports asterisks as wildcards.
        :param collection:  The collection to which the object belongs, e.g. 'alf/probe01'.
        Supports asterisks as wildcards.
        :param download_only: When true the data are downloaded and the file paths are returned
        :param kwargs: Optional filters for the ALF objects, including namespace and timescale
        :return: An ALF bunch or if download_only is True, a list of Paths objects

        Examples:
        load_object(eid, '*moves')
        load_object(eid, 'trials')
        load_object(eid, 'spikes', collection='*probe01')
        """
        datasets = self.list_datasets(eid)

        if len(datasets) == 0:
            raise ALFObjectNotFound(f'ALF object "{obj}" not found in cache')

        expression = alf_regex(f'{COLLECTION_SPEC}/{FILE_SPEC}', object=obj, collection=collection)
        REGEX = True
        if not REGEX:
            obj.replace('*', '.*')
        table = datasets['rel_path'].str.extract(expression)
        match = ~table[['collection', 'object']].isna().all(axis=1)

        # Validate result before loading
        if table['object'][match].unique().size > 1:
            raise ALFMultipleObjectsFound('The following matching objects were found: ' +
                                          ', '.join(table['object'][match].unique()))
        elif not match.any():
            raise ALFObjectNotFound(f'ALF object "{obj}" not found on Alyx')
        if table['collection'][match].unique().size > 1:
            raise ALFMultipleCollectionsFound('Matching object belongs to multiple collections:' +
                                              ', '.join(table['collection'][match].unique()))

        datasets = datasets[match]

        # parquet.np2str(np.array(datasets.index.values.tolist()))
        # For those that don't exist, download them
        # return alfio.load_object(path, table[match]['object'].values[0])
        download_only = kwargs.pop('download_only', False)
        files = self._update_filesystem(datasets, offline=query_type == 'local')
            # TODO Move to OneAlyx load_dataset
            # records = [self._web_client.rest('datasets', 'read', id=x)
            #            for x in datasets['dset_id'][~datasets['exists']]]
            ## TODO Make download_datasets take slice, rename to _load_datasets
            # files = self.download_datasets(records)
            # idx = datasets[~datasets['exists']].index
            # self._cache['datasets'].loc[idx, 'exists'] = [x is not None for x in files]
        files = [x for x in files if x]
        if not files:
            raise ALFObjectNotFound(f'ALF object "{obj}" not found on Alyx')

        if download_only:
            return files

        # self._check_exists(datasets[~datasets['exists']])
        return alfio.load_object(files[0].parent, table[match]['object'].values[0], **kwargs)

    @parse_id
    def load_session_dataset(self,
                             eid: Union[str, Path, UUID],
                             dataset: str,
                             collection: Optional[str] = 'alf',
                             revision: Optional[str] = None,
                             **kwargs) -> Any:
        datasets = self.list_datasets(eid)

        if len(datasets) == 0:
            raise ALFObjectNotFound(f'ALF dataset "{dataset}" not found in cache')

        # Split path into
        # TODO This could maybe be an ALF function
        expression = alf_regex(COLLECTION_SPEC, revision=revision, collection=collection)
        table = datasets['rel_path'].str.rsplit('/', 1, expand=True)
        match = table[1] == dataset
        # Check collection and revision matches
        table = table[0].str.extract(expression)
        match &= ~table['collection'].isna() & (~table['revision'].isna() if revision else True)
        if not match.any():
            raise ALFObjectNotFound('Dataset not found')
        elif sum(match) != 1:
            raise ALFMultipleCollectionsFound('Multiple datasets returned')

        download_only = kwargs.pop('download_only', False)
        # Check files exist / download remote files
        file, = self._update_filesystem(datasets[match], **kwargs)

        if not file:
            raise ALFObjectNotFound('Dataset not found')
        elif download_only:
            return file
        return alfio.load_file_content(file)

    def load_dataset(self,
                     dset_id: Union[str, UUID],
                     download_only: bool = False,
                     details: bool = False,
                     **kwargs) -> Any:
        if isinstance(dset_id, str):
            dset_id = parquet.str2np(dset_id)
        elif isinstance(dset_id, UUID):
            dset_id = parquet.uuid2np([dset_id])
        # else:
        #     dset_id = np.asarray(dset_id)
        if self._index_type('datasets') is int:
            try:
                dataset = self._cache['datasets'].loc[dset_id.tolist()]
                assert len(dataset) == 1
                dataset = dataset.iloc[0]
            except KeyError:
                raise ALFObjectNotFound('Dataset not found')
            except AssertionError:
                raise ALFMultipleObjectsFound('Duplicate dataset IDs')
        else:
            ids = self._cache['datasets'][['dset_id_0', 'dset_id_1']].to_numpy()
            try:
                dataset = self._cache['datasets'].iloc[find_first_2d(ids, dset_id)]
                assert len(dataset) == 1
            except TypeError:
                raise ALFObjectNotFound('Dataset not found')
            except AssertionError:
                raise ALFMultipleObjectsFound('Duplicate dataset IDs')

        filepath, = self._update_filesystem(dataset)
        if not filepath:
            raise ALFObjectNotFound('Dataset not found')
        output = filepath if download_only else alfio.load_file_content(filepath)
        if details:
            return output, dataset
        else:
            return output

    # @parse_id
    # def load(self, eid, datasets=None, dclass_output=False, cache_dir=None,
    #          download_only=False, clobber=False, offline=False, keep_uuid=False):
    #     """
    #     From a Session ID and dataset types, queries Alyx database, downloads the data
    #     from Globus, and loads into numpy array.
    #
    #     :param eid: Experiment ID, for IBL this is the UUID of the Session as per Alyx
    #      database. Could be a full Alyx URL:
    #      'http://localhost:8000/sessions/698361f6-b7d0-447d-a25d-42afdef7a0da' or only the UUID:
    #      '698361f6-b7d0-447d-a25d-42afdef7a0da'. Can also be a list of the above for multiple eids.
    #     :type eid: str
    #     :param datasets: [None]: Alyx dataset types to be returned.
    #     :type datasets: list
    #     :param dclass_output: [False]: forces the output as dataclass to provide context.
    #     :type dclass_output: bool
    #      If None or an empty dataset_type is specified, the output will be a dictionary by default.
    #     :param cache_dir: temporarily overrides the cache_dir from the parameter file
    #     :type cache_dir: str
    #     :param download_only: do not attempt to load data in memory, just download the files
    #     :type download_only: bool
    #     :param clobber: force downloading even if files exists locally
    #     :type clobber: bool
    #     :param keep_uuid: keeps the UUID at the end of the filename (defaults to False)
    #     :type keep_uuid: bool
    #
    #     :return: List of numpy arrays matching the size of dataset_types parameter, OR
    #      a dataclass containing arrays and context data.
    #     :rtype: list, dict, dataclass SessionDataInfo
    #     """
    #     # if no dataset_type is provided:
    #     # a) force the output to be a dictionary that provides context to the data
    #     # b) download all types that have a data url specified whithin the alf folder
    #     datasets = [datasets] if isinstance(datasets, str) else datasets
    #
    #
    #     if not datasets or datasets == 'all':
    #         dclass_output = True
    #     if offline:
    #         dc = self._make_dataclass_offline(eid_str, datasets, **kwargs)
    #     else:
    #         dc = self._make_dataclass(eid_str, datasets, **kwargs)
    #     # load the files content in variables if requested
    #     if not download_only:
    #         for ind, fil in enumerate(dc.local_path):
    #             dc.data[ind] = alfio.load_file_content(fil)
    #     # parse output arguments
    #     if dclass_output:
    #         return dc
    #     # if required, parse the output as a list that matches dataset_types requested
    #     list_out = []
    #     for dt in datasets:
    #         if dt not in dc.dataset_type:
    #             _logger.warning('dataset ' + dt + ' not found for session: ' + eid_str)
    #             list_out.append(None)
    #             continue
    #         for i, x, in enumerate(dc.dataset_type):
    #             if dt == x:
    #                 if dc.data[i] is not None:
    #                     list_out.append(dc.data[i])
    #                 else:
    #                     list_out.append(dc.local_path[i])
    #     return list_out

    @abc.abstractmethod
    def list(self, **kwargs):
        pass


def ONE(offline=False, **kwargs):
    """ONE factory"""
    if offline:
        return One(**kwargs)
    else:
        return OneAlyx(**kwargs)


class OneAlyx(One):
    def __init__(self, username=None, password=None, base_url=None, cache_dir=None, **kwargs):
        # get parameters override if inputs provided
        super(OneAlyx, self).__init__(**kwargs)
        self.silent = kwargs.pop('silent', False)
        self._par = oneibl.params.get(silent=self.silent)
        self._par = self._par.set('ALYX_LOGIN', username or self._par.ALYX_LOGIN)
        self._par = self._par.set('ALYX_URL', base_url or self._par.ALYX_URL)
        self._par = self._par.set('ALYX_PWD', password or self._par.ALYX_PWD)
        self._par = self._par.set('CACHE_DIR', cache_dir or self._par.CACHE_DIR)
        try:
            self._web_client = wc.AlyxClient(username=self._par.ALYX_LOGIN,
                                             password=self._par.ALYX_PWD,
                                             base_url=self._par.ALYX_URL)
            # Display output when instantiating ONE
            if not self.silent:
                print(f"Connected to {self._par.ALYX_URL} as {self._par.ALYX_LOGIN}", )
        except requests.exceptions.ConnectionError:
            raise ConnectionError(
                f"Can't connect to {self._par.ALYX_URL}.\n" +
                "IP addresses are filtered on IBL database servers. \n" +
                "Are you connecting from an IBL participating institution ?"
            )

    def _load_cache(self, cache_dir=None):
        # Download the remote cache files
        # FIXME change http_download_file_list to download cache to root of cache dir
        TABLES = ('sessions', 'datasets')
        cache_dir = cache_dir or self._par.CACHE_DIR
        cache_urls = [f'{self._par.HTTP_DATA_SERVER}/json/{x}.pqt' for x in TABLES]
        files = wc.http_download_file_list(cache_urls,
                                           username=self._par.HTTP_DATA_SERVER_LOGIN,
                                           password=self._par.HTTP_DATA_SERVER_PWD,
                                           cache_dir=cache_dir, clobber=True, return_md5=False)
        assert len(files) == len(TABLES) and all(files)
        super(OneAlyx, self)._load_cache(Path(files[0]).parent)

    @property
    def alyx(self):
        return self._web_client

    def help(self, dataset_type=None):
        if not dataset_type:
            return self.alyx.rest('dataset-types', 'list')
        if isinstance(dataset_type, list):
            for dt in dataset_type:
                self.help(dataset_type=dt)
                return
        if not isinstance(dataset_type, str):
            print('No dataset_type provided or wrong type. Should be str')
            return
        out = self.alyx.rest('dataset-types', 'read', dataset_type)
        print(out['description'])

    def list(self, eid: Optional[Union[str, Path, UUID]] = None, details=False
             ) -> Union[List, Dict[str, str]]:
        """
        From a Session ID, queries Alyx database for datasets related to a session.

        :param eid: Experiment session uuid str
        :type eid: str

        :param details: If false returns a list of path, otherwise returns the REST dictionary
        :type eid: bool

        :return: list of strings or dict of lists if details is True
        :rtype:  list, dict
        """
        if not eid:
            return [x['name'] for x in self.alyx.rest('dataset-types', 'list')]

        # Session specific list
        dsets = self.alyx.rest('datasets', 'list', session=eid, exists=True)
        if not details:
            dsets = sorted([Path(dset['collection']).joinpath(dset['name']) for dset in dsets])
        return dsets

    @parse_id
    def load(self, eid, dataset_types=None, dclass_output=False, dry_run=False, cache_dir=None,
             download_only=False, clobber=False, offline=False, keep_uuid=False):
        """
        From a Session ID and dataset types, queries Alyx database, downloads the data
        from Globus, and loads into numpy array.

        :param eid: Experiment ID, for IBL this is the UUID of the Session as per Alyx
         database. Could be a full Alyx URL:
         'http://localhost:8000/sessions/698361f6-b7d0-447d-a25d-42afdef7a0da' or only the UUID:
         '698361f6-b7d0-447d-a25d-42afdef7a0da'. Can also be a list of the above for multiple eids.
        :type eid: str
        :param dataset_types: [None]: Alyx dataset types to be returned.
        :type dataset_types: list
        :param dclass_output: [False]: forces the output as dataclass to provide context.
        :type dclass_output: bool
         If None or an empty dataset_type is specified, the output will be a dictionary by default.
        :param cache_dir: temporarly overrides the cache_dir from the parameter file
        :type cache_dir: str
        :param download_only: do not attempt to load data in memory, just download the files
        :type download_only: bool
        :param clobber: force downloading even if files exists locally
        :type clobber: bool
        :param keep_uuid: keeps the UUID at the end of the filename (defaults to False)
        :type keep_uuid: bool

        :return: List of numpy arrays matching the size of dataset_types parameter, OR
         a dataclass containing arrays and context data.
        :rtype: list, dict, dataclass SessionDataInfo
        """
        # this is a wrapping function to keep signature and docstring accessible for IDE's
        return self._load_recursive(eid, dataset_types=dataset_types, dclass_output=dclass_output,
                                    dry_run=dry_run, cache_dir=cache_dir, keep_uuid=keep_uuid,
                                    download_only=download_only, clobber=clobber, offline=offline)

    @parse_id
    def load_dataset(self,
                     eid: Union[str, Path, UUID],
                     dataset: str,
                     collection: Optional[str] = None,
                     download_only: bool = False) -> Any:
        """
        Load a single dataset from a Session ID and a dataset type.

        :param eid: Experiment session identifier; may be a UUID, URL, experiment reference string
        details dict or Path
        :param dataset: The ALF dataset to load.  Supports asterisks as wildcards.
        :param collection:  The collection to which the object belongs, e.g. 'alf/probe01'.
        For IBL this is the relative path of the file from the session root.
        Supports asterisks as wildcards.
        :param download_only: When true the data are downloaded and the file path is returned
        :return: dataset or a Path object if download_only is true

        Examples:
            intervals = one.load_dataset(eid, '_ibl_trials.intervals.npy')
            intervals = one.load_dataset(eid, '*trials.intervals*')
            filepath = one.load_dataset(eid '_ibl_trials.intervals.npy', download_only=True)
            spikes = one.load_dataset(eid 'spikes.times.npy', collection='alf/probe01')
        """
        search_str = 'name__regex,' + dataset.replace('.', r'\.').replace('*', '.*')
        if collection:
            search_str += ',collection__regex,' + collection.replace('*', '.*')
        results = self.alyx.rest('datasets', 'list', session=eid, django=search_str, exists=True)

        # Get filenames of returned ALF files
        collection_set = {x['collection'] for x in results}
        if len(collection_set) > 1:
            raise ALFMultipleCollectionsFound('Matching dataset belongs to multiple collections:' +
                                              ', '.join(collection_set))
        if len(results) > 1:
            raise ALFMultipleObjectsFound('The following matching datasets were found: ' +
                                          ', '.join(x['name'] for x in results))
        if len(results) == 0:
            raise ALFObjectNotFound(f'Dataset "{dataset}" not found on Alyx')

        filename = self.download_dataset(results[0])
        assert filename is not None, 'failed to download dataset'

        return filename if download_only else alfio.load_file_content(filename)

    @parse_id
    def load_object(self,
                    eid: Union[str, Path, UUID],
                    obj: str,
                    collection: Optional[str] = 'alf',
                    download_only: bool = False,
                    query_type: str = 'auto',
                    **kwargs) -> Union[alfio.AlfBunch, List[Path]]:
        """
        Load all attributes of an ALF object from a Session ID and an object name.

        :param eid: Experiment session identifier; may be a UUID, URL, experiment reference string
        details dict or Path
        :param obj: The ALF object to load.  Supports asterisks as wildcards.
        :param collection:  The collection to which the object belongs, e.g. 'alf/probe01'.
        Supports asterisks as wildcards.
        :param download_only: When true the data are downloaded and the file paths are returned
        :param kwargs: Optional filters for the ALF objects, including namespace and timescale
        :return: An ALF bunch or if download_only is True, a list of Paths objects

        Examples:
        load_object(eid, '*moves')
        load_object(eid, 'trials')
        load_object(eid, 'spikes', collection='*probe01')
        """
        if query_type != 'remote':
            return super().load_object(eid, obj,
                                       collection=collection,
                                       download_only=download_only,
                                       query_type=query_type,
                                       **kwargs)
        # Filter server-side by collection and dataset name
        search_str = 'name__regex,' + obj.replace('*', '.*')
        if collection and collection != 'all':
            search_str += ',collection__regex,' + collection.replace('*', '.*')
        results = self.alyx.rest('datasets', 'list', exists=True, session=eid, django=search_str)
        pattern = re.compile(fnmatch.translate(obj))

        # Further refine by matching object part of ALF datasets
        def match(r):
            return is_valid(r['name']) and pattern.match(alf_parts(r['name'])[1])

        # Get filenames of returned ALF files
        returned_obj = {alf_parts(x['name'])[1] for x in results if match(x)}

        # Validate result before loading
        if len(returned_obj) > 1:
            raise ALFMultipleObjectsFound('The following matching objects were found: ' +
                                          ', '.join(returned_obj))
        elif len(returned_obj) == 0:
            raise ALFObjectNotFound(f'ALF object "{obj}" not found on Alyx')
        collection_set = {x['collection'] for x in results if match(x)}
        if len(collection_set) > 1:
            raise ALFMultipleCollectionsFound('Matching object belongs to multiple collections:' +
                                              ', '.join(collection_set))

        # Download and optionally load the datasets
        out_files = self.download_datasets(x for x in results if match(x))
        assert not any(x is None for x in out_files), 'failed to download object'
        if download_only:
            return out_files
        else:
            return alfio.load_object(out_files[0].parent, obj, **kwargs)

    def _load_recursive(self, eid, **kwargs):
        """
        From a Session ID and dataset types, queries Alyx database, downloads the data
        from Globus, and loads into numpy array. Supports multiple sessions
        """
        if isinstance(eid, str):
            return self._load(eid, **kwargs)
        if isinstance(eid, list):
            # dataclass output requested
            if kwargs.get('dclass_output', False):
                for i, e in enumerate(eid):
                    if i == 0:
                        out = self._load(e, **kwargs)
                    else:
                        out.append(self._load(e, **kwargs))
            else:  # list output requested
                out = []
                for e in eid:
                    out.append(self._load(e, **kwargs)[0])
            return out

    def to_eid(self,
               id: Listable(Union[str, Path, UUID, dict]) = None,
               cache_dir: Optional[Union[str, Path]] = None) -> Listable(str):
        if isinstance(id, (list, tuple)):  # Recurse
            return [self.to_eid(i, cache_dir) for i in id]
        if isinstance(id, UUID):
            return str(id)
        # elif is_exp_ref(id):
        #     return ref2eid(id, one=self)
        elif isinstance(id, dict):
            assert {'subject', 'number', 'start_time', 'lab'}.issubset(id)
            root = Path(self._par.CACHE_DIR)
            id = root.joinpath(
                id['lab'],
                'Subjects', id['subject'],
                id['start_time'][:10],
                ('%03d' % id['number']))

        if alfio.is_session_path(id):
            return self.eid_from_path(id)
        elif isinstance(id, str):
            if len(id) > 36:
                id = id[-36:]
            if not alfio.is_uuid_string(id):
                raise ValueError('Invalid experiment ID')
            else:
                return id
        else:
            raise ValueError('Unrecognized experiment ID')

    def _ls(self, table=None, verbose=False):
        """
        Queries the database for a list of 'users' and/or 'dataset-types' and/or 'subjects' fields

        :param table: the table (s) to query among: 'dataset-types','users'
         and 'subjects'; if empty or None assumes all tables
        :type table: str
        :param verbose: [False] prints the list in the current window
        :type verbose: bool

        :return: list of names to query, list of full raw output in json serialized format
        :rtype: list, list
        """
        assert (isinstance(table, str))
        table_field_names = {
            'dataset-types': 'name',
            'datasets': 'name',
            'users': 'username',
            'subjects': 'nickname',
            'labs': 'name'}
        if not table or table not in list(set(_ENDPOINTS.keys())):
            raise KeyError("The attribute/endpoint: " + table + " doesn't exist \n" +
                           "possible values are " + str(set(_ENDPOINTS.values())))

        field_name = table_field_names[_ENDPOINTS[table]]
        full_out = self.alyx.get('/' + _ENDPOINTS[table])
        list_out = [f[field_name] for f in full_out]
        if verbose:
            pprint(list_out)
        return list_out, full_out

    # def search(self, dataset_types=None, users=None, subjects=None, date_range=None,
    #            lab=None, number=None, task_protocol=None, details=False):
    # def search(self, details=False, limit=None, **kwargs):
    #     """
    #     Applies a filter to the sessions (eid) table and returns a list of json dictionaries
    #      corresponding to sessions.
    #
    #     For a list of search terms, use the methods
    #
    #     >>> one.search_terms()
    #
    #     :param dataset_types: list of dataset_types
    #     :type dataset_types: list of str
    #
    #     :param date_range: list of 2 strings or list of 2 dates that define the range
    #     :type date_range: list
    #
    #     :param details: default False, returns also the session details as per the REST response
    #     :type details: bool
    #
    #     :param lab: a str or list of lab names
    #     :type lab: list or str
    #
    #     :param limit: default None, limits results (if pagination enabled on server)
    #     :type limit: int List of possible search terms
    #
    #     :param location: a str or list of lab location (as per Alyx definition) name
    #                      Note: this corresponds to the specific rig, not the lab geographical
    #                      location per se
    #     :type location: str
    #
    #     :param number: number of session to be returned; will take the first n sessions found
    #     :type number: str or int
    #
    #     :param performance_lte / performance_gte: search only for sessions whose performance is
    #     less equal or greater equal than a pre-defined threshold as a percentage (0-100)
    #     :type performance_gte: float
    #
    #     :param subjects: a list of subjects nickname
    #     :type subjects: list or str
    #
    #     :param task_protocol: a str or list of task protocol name (can be partial, i.e.
    #                           any task protocol containing that str will be found)
    #     :type task_protocol: str
    #
    #     :param users: a list of users
    #     :type users: list or str
    #
    #     :return: list of eids, if details is True, also returns a list of json dictionaries,
    #      each entry corresponding to a matching session
    #     :rtype: list, list
    #
    #
    #     """
    #
    #     # small function to make sure string inputs are interpreted as lists
    #     def validate_input(inarg):
    #         if isinstance(inarg, str):
    #             return [inarg]
    #         elif isinstance(inarg, int):
    #             return [str(inarg)]
    #         else:
    #             return inarg
    #
    #     # loop over input arguments and build the url
    #     url = '/sessions?'
    #     for k in kwargs.keys():
    #         # check that the input matches one of the defined filters
    #         if k not in SEARCH_TERMS:
    #             _logger.error(f'"{k}" is not a valid search keyword' + '\n' +
    #                           "Valid keywords are: " + str(set(SEARCH_TERMS.values())))
    #             return
    #         # then make sure the field is formatted properly
    #         field = SEARCH_TERMS[k]
    #         if field == 'date_range':
    #             query = _validate_date_range(kwargs[k])
    #         else:
    #             query = validate_input(kwargs[k])
    #         # at last append to the URL
    #         url = url + f"&{field}=" + ','.join(query)
    #     # the REST pagination argument has to be the last one
    #     if limit:
    #         url += f'&limit={limit}'
    #     # implements the loading itself
    #     ses = self.alyx.get(url)
    #     if len(ses) > 2500:
    #         eids = [s['url'] for s in tqdm.tqdm(ses)]  # flattens session info
    #     else:
    #         eids = [s['url'] for s in ses]
    #     eids = [e.split('/')[-1] for e in eids]  # remove url to make it portable
    #     if details:
    #         for s in ses:
    #             if all([s.get('lab'), s.get('subject'), s.get('start_time')]):
    #                 s['local_path'] = str(Path(self._par.CACHE_DIR, s['lab'], 'Subjects',
    #                                            s['subject'], s['start_time'][:10],
    #                                            str(s['number']).zfill(3)))
    #             else:
    #                 s['local_path'] = None
    #         return eids, ses
    #     else:
    #         return eids

    def download_dataset(self, dset, cache_dir=None, **kwargs):
        """
        Download a dataset from an alyx REST dictionary
        :param dset: single dataset dictionary from an Alyx REST query OR URL string
        :param cache_dir (optional): root directory to save the data in (home/downloads by default)
        :return: local file path
        """
        if isinstance(dset, str):
            url = dset
        else:
            if 'file_records' not in dset:  # Convert dataset Series to alyx dataset dict
                url = self.url_from_record(dset)
            else:
                url = next((fr['data_url'] for fr in dset['file_records']
                            if fr['data_url'] and fr['exists']), None)

        if not url:
            # str_dset = Path(dset['collection']).joinpath(dset['name'])
            # str_dset = dset['rel_path']
            # _logger.warning(f"{str_dset} exist flag or url not found")
            # TODO Update cache exists here
            return
        assert url.startswith(self._par.HTTP_DATA_SERVER), \
            ('remote protocol and/or hostname does not match HTTP_DATA_SERVER parameter:\n' +
             f'"{url[:40]}..." should start with "{self._par.HTTP_DATA_SERVER}"')
        relpath = Path(url.replace(self._par.HTTP_DATA_SERVER, '.')).parents[0]
        target_dir = Path(cache_dir or self._par.CACHE_DIR, relpath)
        return self._download_file(url=url, target_dir=target_dir, **kwargs)

    def _tag_mismatched_file_record(self, url):
        fr = self.alyx.rest('files', 'list', django=f"dataset,{Path(url).name.split('.')[-2]},"
                                                    f"data_repository__globus_is_personal,False")
        if len(fr) > 0:
            json_field = fr[0]['json']
            if json_field is None:
                json_field = {'mismatch_hash': True}
            else:
                json_field.update({'mismatch_hash': True})
            self.alyx.rest('files', 'partial_update', id=fr[0]['url'][-36:],
                           data={'json': json_field})

    def _download_file(self, url, target_dir, clobber=False, offline=False, keep_uuid=False,
                       file_size=None, hash=None):
        """
        Downloads a single file from an HTTP webserver
        :param url:
        :param clobber: (bool: False) overwrites local dataset if any
        :param offline:
        :param keep_uuid:
        :param file_size:
        :param hash:
        :return:
        """
        Path(target_dir).mkdir(parents=True, exist_ok=True)
        local_path = str(target_dir) + os.sep + os.path.basename(url)
        if not keep_uuid:
            local_path = alfio.remove_uuid_file(local_path, dry=True)
        if Path(local_path).exists():
            # the local file hash doesn't match the dataset table cached hash
            hash_mismatch = hash and hashfile.md5(Path(local_path)) != hash
            file_size_mismatch = file_size and Path(local_path).stat().st_size != file_size
            if hash_mismatch or file_size_mismatch:
                clobber = True
                _logger.warning(f" local md5 or size mismatch, re-downloading {local_path}")
        # if there is no cached file, download
        else:
            clobber = True
        if clobber and not offline:
            local_path, md5 = self.alyx.download_file(
                url, username=self._par.HTTP_DATA_SERVER_LOGIN,
                password=self._par.HTTP_DATA_SERVER_PWD, cache_dir=str(target_dir),
                clobber=clobber, return_md5=True, silent=self.silent)
            # post download, if there is a mismatch between Alyx and the newly downloaded file size
            # or hash flag the offending file record in Alyx for database maintenance
            hash_mismatch = hash and md5 != hash
            file_size_mismatch = file_size and Path(local_path).stat().st_size != file_size
            if hash_mismatch or file_size_mismatch:
                self._tag_mismatched_file_record(url)
                # TODO Update cache here
        if keep_uuid:
            return local_path
        else:
            return alfio.remove_uuid_file(local_path)

    # @staticmethod
    # def search_terms():
    #     """
    #     Returns possible search terms to be used in the one.search method.
    #
    #     :return: a tuple containing possible search terms:
    #     :rtype: tuple
    #     """
    #     return sorted(SEARCH_TERMS)

    @staticmethod
    def keywords():
        """
        Returns possible keywords to be used in the one.list method

        :return: a tuple containing possible search terms:
        :rtype: tuple
        """
        return sorted(list(set(_ENDPOINTS.values())))

    @staticmethod
    def setup():
        """
        Interactive command tool that populates parameter file for ONE IBL.
        """
        oneibl.params.setup()

    def path_from_eid(self, eid: str, use_cache: bool = True) -> Listable(Path):
        """
        From an experiment id or a list of experiment ids, gets the local cache path
        :param eid: eid (UUID) or list of UUIDs
        :param use_cache: if set to False, will force database connection
        :return: eid or list of eids
        """
        # If eid is a list of eIDs recurse through list and return the results
        if isinstance(eid, list):
            path_list = []
            for p in eid:
                path_list.append(self.path_from_eid(p))
            return path_list
        # If not valid return None
        if not alfio.is_uuid_string(eid):
            print(eid, " is not a valid eID/UUID string")
            return

        # first try avoid hitting the database
        if self._cache.size > 0 and use_cache:
            cache_path = super().path_from_eid(eid)
            if cache_path:
                return cache_path

        # if it wasn't successful, query Alyx
        ses = self.alyx.rest('sessions', 'list', django=f'pk,{eid}')
        if len(ses) == 0:
            return None
        else:
            return Path(self._par.CACHE_DIR).joinpath(
                ses[0]['lab'], 'Subjects', ses[0]['subject'], ses[0]['start_time'][:10],
                str(ses[0]['number']).zfill(3))

    def eid_from_path(self, path_obj: Union[str, Path], use_cache: bool = True) -> Listable(Path):
        """
        From a local path, gets the experiment id
        :param path_obj: local path or list of local paths
        :param use_cache: if set to False, will force database connection
        :return: eid or list of eids
        """
        # If path_obj is a list recurse through it and return a list
        if isinstance(path_obj, list):
            path_obj = [Path(x) for x in path_obj]
            eid_list = []
            for p in path_obj:
                eid_list.append(self.eid_from_path(p))
            return eid_list
        # else ensure the path ends with mouse,date, number
        path_obj = Path(path_obj)
        session_path = alfio.get_session_path(path_obj)
        # if path does not have a date and a number return None
        if session_path is None:
            return None

        # try the cached info to possibly avoid hitting database
        cache_eid = super().eid_from_path(path_obj)
        if cache_eid:
            return cache_eid

        # if not search for subj, date, number XXX: hits the DB
        uuid = self.search(subjects=session_path.parts[-3],
                           date_range=session_path.parts[-2],
                           number=session_path.parts[-1])

        # Return the uuid if any
        return uuid[0] if uuid else None

    def url_from_path(self, filepath, query_type='local'):
        """
        Given a local file path, returns the URL of the remote file.
        :param filepath: A local file path
        :return: A URL string
        """
        if query_type not in ('local', 'remote'):
            raise ValueError(f'Unknown query_type "{query_type}"')
        if query_type == 'local':
            return super(OneAlyx, self).url_from_path(filepath)
        eid = self.eid_from_path(filepath)
        try:
            dataset, = self.alyx.rest('datasets', 'list', session=eid, name=Path(filepath).name)
            return next(
                r['data_url'] for r in dataset['file_records'] if r['data_url'] and r['exists'])
        except (ValueError, StopIteration):
            raise ALFObjectNotFound(f'File record for {filepath} not found on Alyx')

    @parse_id
    def datasets_from_type(self, eid, dataset_type, full=False):
        """
        Get list of datasets belonging to a given dataset type for a given session
        :param eid: Experiment session identifier; may be a UUID, URL, experiment reference string
        details dict or Path
        :param dataset_type: A dataset type, e.g. camera.times
        :param full: If True, a dictionary of details is returned for each dataset
        :return: A list of datasets belonging to that session's dataset type
        """
        restriction = f'session__id,{eid},dataset_type__name,{dataset_type}'
        datasets = self.alyx.rest('datasets', 'list', django=restriction)
        return datasets if full else [d['name'] for d in datasets]

    def get_details(self, eid: str, full: bool = False):
        """ Returns details of eid like from one.search, optional return full
        session details.
        """
        # If eid is a list of eIDs recurse through list and return the results
        if isinstance(eid, list):
            details_list = []
            for p in eid:
                details_list.append(self.get_details(p, full=full))
            return details_list
        # If not valid return None
        if not alfio.is_uuid_string(eid):
            print(eid, " is not a valid eID/UUID string")
            return
        # load all details
        dets = self.alyx.rest("sessions", "read", eid)
        if full:
            return dets
        # If it's not full return the normal output like from a one.search
        det_fields = ["subject", "start_time", "number", "lab", "project",
                      "url", "task_protocol", "local_path"]
        out = {k: v for k, v in dets.items() if k in det_fields}
        out.update({'local_path': self.path_from_eid(eid)})
        return out

    def _update_cache(self, ses, dataset_types):
        """
        :param ses: session details dictionary as per Alyx response
        :param dataset_types:
        :return: is_updated (bool): if the cache was updated or not
        """
        save = False
        pqt_dsets = _ses2pandas(ses, dtypes=dataset_types)
        # if the dataframe is empty, return
        if pqt_dsets.size == 0:
            return
        # if the cache is empty create the cache variable
        elif self._cache.size == 0:
            self._cache = pqt_dsets
            save = True
        # the cache is not empty and there are datasets in the query
        else:
            isin, icache = ismember2d(pqt_dsets[['id_0', 'id_1']].to_numpy(),
                                      self._cache[['id_0', 'id_1']].to_numpy())
            # check if the hash / filesize fields have changed on patching
            heq = (self._cache['hash'].iloc[icache].to_numpy() ==
                   pqt_dsets['hash'].iloc[isin].to_numpy())
            feq = np.isclose(self._cache['file_size'].iloc[icache].to_numpy(),
                             pqt_dsets['file_size'].iloc[isin].to_numpy(),
                             rtol=0, atol=0, equal_nan=True)
            eq = np.logical_and(heq, feq)
            # update new hash / filesizes
            if not np.all(eq):
                self._cache.iloc[icache, 4:6] = pqt_dsets.iloc[np.where(isin)[0], 4:6].to_numpy()
                save = True
            # append datasets that haven't been found
            if not np.all(isin):
                self._cache = self._cache.append(pqt_dsets.iloc[np.where(~isin)[0]])
                self._cache = self._cache.reindex()
                save = True
        if save:
            # before saving makes sure pandas did not cast uuids in float
            typs = [t for t, k in zip(self._cache.dtypes, self._cache.keys()) if 'id_' in k]
            assert (all(map(lambda t: t == np.int64, typs)))
            # if this gets too big, look into saving only when destroying the ONE object
            parquet.save(self._cache_file, self._cache)

    def download_raw_partial(self, url_cbin, url_ch, first_chunk=0, last_chunk=0):
        assert str(url_cbin).endswith('.cbin')
        assert str(url_ch).endswith('.ch')

        relpath = Path(url_cbin.replace(self._par.HTTP_DATA_SERVER, '.')).parents[0]
        target_dir = Path(self._par.CACHE_DIR, relpath)
        Path(target_dir).mkdir(parents=True, exist_ok=True)

<<<<<<< HEAD
        # First, download the .ch file.
        ch_local_path = Path(self.alyx.download_file(
            url_ch,
            username=self._par.HTTP_DATA_SERVER_LOGIN,
            password=self._par.HTTP_DATA_SERVER_PWD,
            cache_dir=target_dir, clobber=True, return_md5=False))
        ch_local_path = alfio.remove_uuid_file(ch_local_path)
        ch_local_path_renamed = ch_local_path.with_suffix('.chopped.ch')
        ch_local_path.rename(ch_local_path_renamed)
        assert ch_local_path_renamed.exists()
        ch_local_path = ch_local_path_renamed

=======
        # First, download the .ch file if necessary
        if isinstance(url_ch, Path):
            ch_file = url_ch
        else:
            ch_file = Path(wc.http_download_file(
                url_ch,
                username=self._par.HTTP_DATA_SERVER_LOGIN,
                password=self._par.HTTP_DATA_SERVER_PWD,
                cache_dir=target_dir, clobber=True, return_md5=False))
            ch_file = alfio.remove_uuid_file(ch_file)
        ch_file_stream = ch_file.with_suffix('.stream.ch')
>>>>>>> 3d93c351
        # Load the .ch file.
        with open(ch_file, 'r') as f:
            cmeta = json.load(f)

        # Get the first byte and number of bytes to download.
        i0 = cmeta['chunk_bounds'][first_chunk]
        ns_stream = cmeta['chunk_bounds'][last_chunk + 1] - i0

        # if the cached version happens to be the same as the one on disk, just load it
        if ch_file_stream.exists():
            with open(ch_file_stream, 'r') as f:
                cmeta_stream = json.load(f)
            if (cmeta_stream.get('chopped_first_sample', None) == i0 and
                    cmeta_stream.get('chopped_total_samples', None) == ns_stream):
                return spikeglx.Reader(ch_file_stream.with_suffix('.cbin'))
        else:
            shutil.copy(ch_file, ch_file_stream)
        assert ch_file_stream.exists()

        # prepare the metadata file
        cmeta['chunk_bounds'] = cmeta['chunk_bounds'][first_chunk:last_chunk + 2]
        cmeta['chunk_bounds'] = [_ - i0 for _ in cmeta['chunk_bounds']]
        assert len(cmeta['chunk_bounds']) >= 2
        assert cmeta['chunk_bounds'][0] == 0

        first_byte = cmeta['chunk_offsets'][first_chunk]
        cmeta['chunk_offsets'] = cmeta['chunk_offsets'][first_chunk:last_chunk + 2]
        cmeta['chunk_offsets'] = [_ - first_byte for _ in cmeta['chunk_offsets']]
        assert len(cmeta['chunk_offsets']) >= 2
        assert cmeta['chunk_offsets'][0] == 0
        n_bytes = cmeta['chunk_offsets'][-1]
        assert n_bytes > 0

        # Save the chopped chunk bounds and ossets.
        cmeta['sha1_compressed'] = None
        cmeta['sha1_uncompressed'] = None
        cmeta['chopped'] = True
        cmeta['chopped_first_sample'] = i0
        cmeta['chopped_total_samples'] = ns_stream

        with open(ch_file_stream, 'w') as f:
            json.dump(cmeta, f, indent=2, sort_keys=True)

        # Download the requested chunks
        cbin_local_path = wc.http_download_file(
            url_cbin,
            username=self._par.HTTP_DATA_SERVER_LOGIN,
            password=self._par.HTTP_DATA_SERVER_PWD,
            cache_dir=target_dir, clobber=True, return_md5=False,
            chunks=(first_byte, n_bytes))
        cbin_local_path = alfio.remove_uuid_file(cbin_local_path)
        cbin_local_path_renamed = cbin_local_path.with_suffix('.stream.cbin')
        cbin_local_path.rename(cbin_local_path_renamed)
        assert cbin_local_path_renamed.exists()

        shutil.copy(cbin_local_path.with_suffix('.meta'),
                    cbin_local_path_renamed.with_suffix('.meta'))
        reader = spikeglx.Reader(cbin_local_path_renamed)
        return reader


def _validate_date_range(date_range):
    """
    Validates and arrange date range in a 2 elements list

    Examples:
        _validate_date_range('2020-01-01')  # On this day
        _validate_date_range(datetime.date(2020, 1, 1))
        _validate_date_range(np.array(['2022-01-30', '2022-01-30'], dtype='datetime64[D]'))
        _validate_date_range(pd.Timestamp(2020, 1, 1))
        _validate_date_range(np.datetime64(2021, 3, 11))
        _validate_date_range(['2020-01-01'])  # from date
        _validate_date_range(['2020-01-01', None])  # from date
        _validate_date_range([None, '2020-01-01'])  # up to date
    """
    if date_range is None:
        return

    # Ensure we have exactly two values
    if isinstance(date_range, str) or not isinstance(date_range, Iterable):
        # date_range = (date_range, pd.Timestamp(date_range) + pd.Timedelta(days=1))
        dt = pd.Timedelta(days=1) - pd.Timedelta(milliseconds=1)
        date_range = (date_range, pd.Timestamp(date_range) + dt)
    elif len(date_range) == 1:
        date_range = [date_range[0], pd.Timestamp.max]
    elif len(date_range) != 2:
        raise ValueError

    # For comparisons, ensure both values are pd.Timestamp (datetime, date and datetime64
    # objects will be converted)
    start, end = date_range
    start = start or pd.Timestamp.min  # Convert None to lowest possible date
    end = end or pd.Timestamp.max  # Convert None to highest possible date

    # Convert to timestamp
    if not isinstance(start, pd.Timestamp):
        start = pd.Timestamp(start)
    if not isinstance(end, pd.Timestamp):
        end = pd.Timestamp(end)

    return start, end<|MERGE_RESOLUTION|>--- conflicted
+++ resolved
@@ -40,18 +40,13 @@
 import re
 from datetime import datetime, timedelta
 from functools import wraps
-<<<<<<< HEAD
-from pathlib import Path, PurePosixPath
 from collections.abc import Iterable
-=======
-from pathlib import Path, PurePath
+from pathlib import Path
 import shutil
->>>>>>> 3d93c351
 from typing import Any, Sequence, Union, Optional, List, Dict
 from uuid import UUID
 
 import requests
-import tqdm
 import pandas as pd
 import numpy as np
 
@@ -1326,20 +1321,6 @@
         target_dir = Path(self._par.CACHE_DIR, relpath)
         Path(target_dir).mkdir(parents=True, exist_ok=True)
 
-<<<<<<< HEAD
-        # First, download the .ch file.
-        ch_local_path = Path(self.alyx.download_file(
-            url_ch,
-            username=self._par.HTTP_DATA_SERVER_LOGIN,
-            password=self._par.HTTP_DATA_SERVER_PWD,
-            cache_dir=target_dir, clobber=True, return_md5=False))
-        ch_local_path = alfio.remove_uuid_file(ch_local_path)
-        ch_local_path_renamed = ch_local_path.with_suffix('.chopped.ch')
-        ch_local_path.rename(ch_local_path_renamed)
-        assert ch_local_path_renamed.exists()
-        ch_local_path = ch_local_path_renamed
-
-=======
         # First, download the .ch file if necessary
         if isinstance(url_ch, Path):
             ch_file = url_ch
@@ -1351,7 +1332,7 @@
                 cache_dir=target_dir, clobber=True, return_md5=False))
             ch_file = alfio.remove_uuid_file(ch_file)
         ch_file_stream = ch_file.with_suffix('.stream.ch')
->>>>>>> 3d93c351
+
         # Load the .ch file.
         with open(ch_file, 'r') as f:
             cmeta = json.load(f)
